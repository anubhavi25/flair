import hashlib
import logging
import os
import re
from collections import Counter
from pathlib import Path
from typing import Dict, List, Optional, Union

import gensim
import numpy as np
import torch
from bpemb import BPEmb
from gensim.models import KeyedVectors
from torch import nn

import flair
from flair.data import Corpus, Dictionary, Sentence, Token, _iter_dataset
from flair.embeddings.base import TokenEmbeddings
from flair.embeddings.transformer import (
    TransformerEmbeddings,
    TransformerOnnxWordEmbeddings,
)
from flair.file_utils import cached_path, instance_lru_cache, open_inside_zip

log = logging.getLogger("flair")


<<<<<<< HEAD
class TokenEmbeddings(Embeddings[Sentence]):
    """Abstract base class for all token-level embeddings. Every new type of word embedding must implement these methods."""
=======
class TransformerWordEmbeddings(TokenEmbeddings, TransformerEmbeddings):
>>>>>>> 726c870e

    onnx_cls = TransformerOnnxWordEmbeddings

    def __init__(
        self,
        model: str = "bert-base-uncased",
        is_document_embedding: bool = False,
        allow_long_sentences: bool = True,
        **kwargs,
    ):
        """
        Bidirectional transformer embeddings of words from various transformer architectures.
        :param model: name of transformer model (see https://huggingface.co/transformers/pretrained_models.html for
        options)
        :param layers: string indicating which layers to take for embedding (-1 is topmost layer)
        :param subtoken_pooling: how to get from token piece embeddings to token embedding. Either take the first
        subtoken ('first'), the last subtoken ('last'), both first and last ('first_last') or a mean over all ('mean')
        :param layer_mean: If True, uses a scalar mix of layers as embedding
        :param fine_tune: If True, allows transformers to be fine-tuned during training
        """
        TransformerEmbeddings.__init__(
            self,
            model=model,
            is_token_embedding=True,
            is_document_embedding=is_document_embedding,
            allow_long_sentences=allow_long_sentences,
            **kwargs,
        )

    @classmethod
    def create_from_state(cls, **state):
        # this parameter is fixed
        del state["is_token_embedding"]
        return cls(**state)


class StackedEmbeddings(TokenEmbeddings):
    """A stack of embeddings, used if you need to combine several different embedding types."""

    def __init__(self, embeddings: List[TokenEmbeddings]):
        """The constructor takes a list of embeddings to be combined."""
        super().__init__()

        self.embeddings = embeddings

        # IMPORTANT: add embeddings as torch modules
        for i, embedding in enumerate(embeddings):
            embedding.name = f"{str(i)}-{embedding.name}"
            self.add_module(f"list_embedding_{str(i)}", embedding)

        self.name: str = "Stack"
        self.static_embeddings: bool = True

        self.__embedding_type: str = embeddings[0].embedding_type

        self.__embedding_length: int = 0
        for embedding in embeddings:
            self.__embedding_length += embedding.embedding_length

    def embed(self, sentences: Union[Sentence, List[Sentence]], static_embeddings: bool = True):
        # if only one sentence is passed, convert to list of sentence
        if type(sentences) is Sentence:
            sentences = [sentences]

        for embedding in self.embeddings:
            embedding.embed(sentences)

    @property
    def embedding_type(self) -> str:
        return self.__embedding_type

    @property
    def embedding_length(self) -> int:
        return self.__embedding_length

    def _add_embeddings_internal(self, sentences: List[Sentence]) -> List[Sentence]:

        for embedding in self.embeddings:
            embedding._add_embeddings_internal(sentences)

        return sentences

    def __str__(self):
        return f'StackedEmbeddings [{",".join([str(e) for e in self.embeddings])}]'

    def get_names(self) -> List[str]:
        """Returns a list of embedding names. In most cases, it is just a list with one item, namely the name of
        this embedding. But in some cases, the embedding is made up by different embeddings (StackedEmbedding).
        Then, the list contains the names of all embeddings in the stack."""
        names = []
        for embedding in self.embeddings:
            names.extend(embedding.get_names())
        return names

    def get_named_embeddings_dict(self) -> Dict:

        named_embeddings_dict = {}
        for embedding in self.embeddings:
            named_embeddings_dict.update(embedding.get_named_embeddings_dict())

        return named_embeddings_dict


class WordEmbeddings(TokenEmbeddings):
    """Standard static word embeddings, such as GloVe or FastText."""

    def __init__(
        self,
        embeddings: str,
        field: str = None,
        fine_tune: bool = False,
        force_cpu: bool = True,
        stable: bool = False,
    ):
        """
        Initializes classic word embeddings. Constructor downloads required files if not there.
        :param embeddings: one of: 'glove', 'extvec', 'crawl' or two-letter language code or custom
        If you want to use a custom embedding file, just pass the path to the embeddings as embeddings variable.
        set stable=True to use the stable embeddings as described in https://arxiv.org/abs/2110.02861
        """
        self.embeddings = embeddings

        self.instance_parameters = self.get_instance_parameters(locals=locals())

        if fine_tune and force_cpu and flair.device.type != "cpu":
            raise ValueError("Cannot train WordEmbeddings on cpu if the model is trained on gpu, set force_cpu=False")

        hu_path: str = "https://flair.informatik.hu-berlin.de/resources/embeddings/token"

        cache_dir = Path("embeddings")

        # GLOVE embeddings
        if embeddings.lower() == "glove" or embeddings.lower() == "en-glove":
            cached_path(f"{hu_path}/glove.gensim.vectors.npy", cache_dir=cache_dir)
            embeddings_path = cached_path(f"{hu_path}/glove.gensim", cache_dir=cache_dir)

        # TURIAN embeddings
        elif embeddings.lower() == "turian" or embeddings.lower() == "en-turian":
            cached_path(f"{hu_path}/turian.vectors.npy", cache_dir=cache_dir)
            embeddings_path = cached_path(f"{hu_path}/turian", cache_dir=cache_dir)

        # KOMNINOS embeddings
        elif embeddings.lower() == "extvec" or embeddings.lower() == "en-extvec":
            cached_path(f"{hu_path}/extvec.gensim.vectors.npy", cache_dir=cache_dir)
            embeddings_path = cached_path(f"{hu_path}/extvec.gensim", cache_dir=cache_dir)

        # pubmed embeddings
        elif embeddings.lower() == "pubmed" or embeddings.lower() == "en-pubmed":
            cached_path(
                f"{hu_path}/pubmed_pmc_wiki_sg_1M.gensim.vectors.npy",
                cache_dir=cache_dir,
            )
            embeddings_path = cached_path(f"{hu_path}/pubmed_pmc_wiki_sg_1M.gensim", cache_dir=cache_dir)

        # FT-CRAWL embeddings
        elif embeddings.lower() == "crawl" or embeddings.lower() == "en-crawl":
            cached_path(f"{hu_path}/en-fasttext-crawl-300d-1M.vectors.npy", cache_dir=cache_dir)
            embeddings_path = cached_path(f"{hu_path}/en-fasttext-crawl-300d-1M", cache_dir=cache_dir)

        # FT-CRAWL embeddings
        elif embeddings.lower() in ["news", "en-news", "en"]:
            cached_path(f"{hu_path}/en-fasttext-news-300d-1M.vectors.npy", cache_dir=cache_dir)
            embeddings_path = cached_path(f"{hu_path}/en-fasttext-news-300d-1M", cache_dir=cache_dir)

        # twitter embeddings
        elif embeddings.lower() in ["twitter", "en-twitter"]:
            cached_path(f"{hu_path}/twitter.gensim.vectors.npy", cache_dir=cache_dir)
            embeddings_path = cached_path(f"{hu_path}/twitter.gensim", cache_dir=cache_dir)

        # two-letter language code wiki embeddings
        elif len(embeddings.lower()) == 2:
            cached_path(
                f"{hu_path}/{embeddings}-wiki-fasttext-300d-1M.vectors.npy",
                cache_dir=cache_dir,
            )
            embeddings_path = cached_path(f"{hu_path}/{embeddings}-wiki-fasttext-300d-1M", cache_dir=cache_dir)

        # two-letter language code wiki embeddings
        elif len(embeddings.lower()) == 7 and embeddings.endswith("-wiki"):
            cached_path(
                f"{hu_path}/{embeddings[:2]}-wiki-fasttext-300d-1M.vectors.npy",
                cache_dir=cache_dir,
            )
            embeddings_path = cached_path(f"{hu_path}/{embeddings[:2]}-wiki-fasttext-300d-1M", cache_dir=cache_dir)

        # two-letter language code crawl embeddings
        elif len(embeddings.lower()) == 8 and embeddings.endswith("-crawl"):
            cached_path(
                f"{hu_path}/{embeddings[:2]}-crawl-fasttext-300d-1M.vectors.npy",
                cache_dir=cache_dir,
            )
            embeddings_path = cached_path(
                f"{hu_path}/{embeddings[:2]}-crawl-fasttext-300d-1M",
                cache_dir=cache_dir,
            )

        elif not Path(embeddings).exists():
            raise ValueError(f'The given embeddings "{embeddings}" is not available or is not a valid path.')
        else:
            embeddings_path = Path(embeddings)

        self.name: str = str(embeddings_path)
        self.static_embeddings = not fine_tune
        self.fine_tune = fine_tune
        self.force_cpu = force_cpu
        self.field = field
        self.stable = stable
        super().__init__()

        if embeddings_path.suffix == ".bin":
            precomputed_word_embeddings = gensim.models.KeyedVectors.load_word2vec_format(
                str(embeddings_path), binary=True
            )
        else:
            precomputed_word_embeddings = gensim.models.KeyedVectors.load(str(embeddings_path))

        self.__embedding_length: int = precomputed_word_embeddings.vector_size

        vectors = np.row_stack(
            (
                precomputed_word_embeddings.vectors,
                np.zeros(self.__embedding_length, dtype="float"),
            )
        )
        self.embedding = nn.Embedding.from_pretrained(torch.FloatTensor(vectors), freeze=not fine_tune)

        try:
            # gensim version 4
            self.vocab = precomputed_word_embeddings.key_to_index
        except AttributeError:
            # gensim version 3
            self.vocab = {k: v.index for k, v in precomputed_word_embeddings.vocab.items()}

        if stable:
            self.layer_norm: Optional[nn.LayerNorm] = nn.LayerNorm(
                self.__embedding_length, elementwise_affine=fine_tune
            )
        else:
            self.layer_norm = None

        self.device = None
        self.to(flair.device)

    @property
    def embedding_length(self) -> int:
        return self.__embedding_length

    @instance_lru_cache(maxsize=100000, typed=False)
    def get_cached_token_index(self, word: str) -> int:
        if word in self.vocab:
            return self.vocab[word]
        elif word.lower() in self.vocab:
            return self.vocab[word.lower()]
        elif re.sub(r"\d", "#", word.lower()) in self.vocab:
            return self.vocab[re.sub(r"\d", "#", word.lower())]
        elif re.sub(r"\d", "0", word.lower()) in self.vocab:
            return self.vocab[re.sub(r"\d", "0", word.lower())]
        else:
            return len(self.vocab)  # <unk> token

    def get_vec(self, word: str) -> torch.Tensor:
        word_embedding = self.vectors[self.get_cached_token_index(word)]

        word_embedding = torch.tensor(word_embedding.tolist(), device=flair.device, dtype=torch.float)
        return word_embedding

    def _add_embeddings_internal(self, sentences: List[Sentence]) -> List[Sentence]:

        tokens = [token for sentence in sentences for token in sentence.tokens]

        word_indices: List[int] = []
        for token in tokens:
            if "field" not in self.__dict__ or self.field is None:
                word = token.text
            else:
                word = token.get_label(self.field).value
            word_indices.append(self.get_cached_token_index(word))

        embeddings = self.embedding(torch.tensor(word_indices, dtype=torch.long, device=self.device))
        if self.layer_norm is not None:
            embeddings = self.layer_norm(embeddings)

        if self.force_cpu:
            embeddings = embeddings.to(flair.device)

        for emb, token in zip(embeddings, tokens):
            token.set_embedding(self.name, emb)

        return sentences

    def __str__(self):
        return self.name

    def extra_repr(self):
        # fix serialized models
        if "embeddings" not in self.__dict__:
            self.embeddings = self.name

        return f"'{self.embeddings}'"

    def train(self, mode=True):
        if not self.fine_tune:
            pass
        else:
            super(WordEmbeddings, self).train(mode)

    def to(self, device):
        if self.force_cpu:
            device = torch.device("cpu")
        self.device = device
        super(WordEmbeddings, self).to(device)

    def _apply(self, fn):
        if fn.__name__ == "convert" and self.force_cpu:
            # this is required to force the module on the cpu,
            # if a parent module is put to gpu, the _apply is called to each sub_module
            # self.to(..) actually sets the device properly
            if not hasattr(self, "device"):
                self.to(flair.device)
            return
        super(WordEmbeddings, self)._apply(fn)

    def __getattribute__(self, item):
        # this ignores the get_cached_vec method when loading older versions
        # it is needed for compatibility reasons
        if "get_cached_vec" == item:
            return None
        return super().__getattribute__(item)

    def __setstate__(self, state):
        if "get_cached_vec" in state:
            del state["get_cached_vec"]
        if "force_cpu" not in state:
            state["force_cpu"] = True
        if "fine_tune" not in state:
            state["fine_tune"] = False
        if "precomputed_word_embeddings" in state:
            precomputed_word_embeddings: KeyedVectors = state.pop("precomputed_word_embeddings")
            vectors = np.row_stack(
                (
                    precomputed_word_embeddings.vectors,
                    np.zeros(precomputed_word_embeddings.vector_size, dtype="float"),
                )
            )
            embedding = nn.Embedding.from_pretrained(torch.FloatTensor(vectors), freeze=not state["fine_tune"])

            try:
                # gensim version 4
                vocab = precomputed_word_embeddings.key_to_index
            except AttributeError:
                # gensim version 3
                vocab = {k: v.index for k, v in precomputed_word_embeddings.__dict__["vocab"].items()}
            state["embedding"] = embedding
            state["vocab"] = vocab
        if "stable" not in state:
            state["stable"] = False
            state["layer_norm"] = None

        super().__setstate__(state)


class CharacterEmbeddings(TokenEmbeddings):
    """Character embeddings of words, as proposed in Lample et al., 2016."""

    def __init__(
        self,
        path_to_char_dict: str = None,
        char_embedding_dim: int = 25,
        hidden_size_char: int = 25,
    ):
        """Uses the default character dictionary if none provided."""

        super().__init__()
        self.name = "Char"
        self.static_embeddings = False
        self.instance_parameters = self.get_instance_parameters(locals=locals())

        # use list of common characters if none provided
        if path_to_char_dict is None:
            self.char_dictionary: Dictionary = Dictionary.load("common-chars")
        else:
            self.char_dictionary = Dictionary.load_from_file(path_to_char_dict)

        self.char_embedding_dim: int = char_embedding_dim
        self.hidden_size_char: int = hidden_size_char
        self.char_embedding = torch.nn.Embedding(len(self.char_dictionary.item2idx), self.char_embedding_dim)
        self.char_rnn = torch.nn.LSTM(
            self.char_embedding_dim,
            self.hidden_size_char,
            num_layers=1,
            bidirectional=True,
        )

        self.__embedding_length = self.hidden_size_char * 2

        self.to(flair.device)

    @property
    def embedding_length(self) -> int:
        return self.__embedding_length

    def _add_embeddings_internal(self, sentences: List[Sentence]):

        for sentence in sentences:

            tokens_char_indices = []

            # translate words in sentence into ints using dictionary
            for token in sentence.tokens:
                char_indices = [self.char_dictionary.get_idx_for_item(char) for char in token.text]
                tokens_char_indices.append(char_indices)

            # sort words by length, for batching and masking
            tokens_sorted_by_length = sorted(tokens_char_indices, key=lambda p: len(p), reverse=True)
            d = {}
            for i, ci in enumerate(tokens_char_indices):
                for j, cj in enumerate(tokens_sorted_by_length):
                    if ci == cj:
                        d[j] = i
                        continue
            chars2_length = [len(c) for c in tokens_sorted_by_length]
            longest_token_in_sentence = max(chars2_length)
            tokens_mask = torch.zeros(
                (len(tokens_sorted_by_length), longest_token_in_sentence),
                dtype=torch.long,
                device=flair.device,
            )

            for i, c in enumerate(tokens_sorted_by_length):
                tokens_mask[i, : chars2_length[i]] = torch.tensor(c, dtype=torch.long, device=flair.device)

            # chars for rnn processing
            chars = tokens_mask

            character_embeddings = self.char_embedding(chars).transpose(0, 1)

            packed = torch.nn.utils.rnn.pack_padded_sequence(character_embeddings, chars2_length)  # type: ignore

            lstm_out, self.hidden = self.char_rnn(packed)

            outputs, output_lengths = torch.nn.utils.rnn.pad_packed_sequence(lstm_out)
            outputs = outputs.transpose(0, 1)
            chars_embeds_temp = torch.zeros(
                (outputs.size(0), outputs.size(2)),
                dtype=torch.float,
                device=flair.device,
            )
            for i, index in enumerate(output_lengths):
                chars_embeds_temp[i] = outputs[i, index - 1]
            character_embeddings = chars_embeds_temp.clone()
            for i in range(character_embeddings.size(0)):
                character_embeddings[d[i]] = chars_embeds_temp[i]

            for token_number, token in enumerate(sentence.tokens):
                token.set_embedding(self.name, character_embeddings[token_number])

    def __str__(self):
        return self.name


class FlairEmbeddings(TokenEmbeddings):
    """Contextual string embeddings of words, as proposed in Akbik et al., 2018."""

    def __init__(
        self,
        model,
        fine_tune: bool = False,
        chars_per_chunk: int = 512,
        with_whitespace: bool = True,
        tokenized_lm: bool = True,
        is_lower: bool = False,
    ):
        """
        initializes contextual string embeddings using a character-level language model.
        :param model: model string, one of 'news-forward', 'news-backward', 'news-forward-fast', 'news-backward-fast',
                'mix-forward', 'mix-backward', 'german-forward', 'german-backward', 'polish-backward', 'polish-forward',
                etc (see https://github.com/flairNLP/flair/blob/master/resources/docs/embeddings/FLAIR_EMBEDDINGS.md)
                depending on which character language model is desired.
        :param fine_tune: if set to True, the gradient will propagate into the language model. This dramatically slows
                down training and often leads to overfitting, so use with caution.
        :param chars_per_chunk: max number of chars per rnn pass to control speed/memory tradeoff. Higher means faster
                but requires more memory. Lower means slower but less memory.
        :param with_whitespace: If True, use hidden state after whitespace after word. If False, use hidden
                 state at last character of word.
        :param tokenized_lm: Whether this lm is tokenized. Default is True, but for LMs trained over unprocessed text
                False might be better.
        """
        super().__init__()
        self.instance_parameters = self.get_instance_parameters(locals=locals())

        cache_dir = Path("embeddings")

        hu_path: str = "https://flair.informatik.hu-berlin.de/resources/embeddings/flair"
        clef_hipe_path: str = "https://files.ifi.uzh.ch/cl/siclemat/impresso/clef-hipe-2020/flair"
        am_path: str = "http://ltdata1.informatik.uni-hamburg.de/amharic/models/flair/"

        self.is_lower: bool = is_lower

        self.PRETRAINED_MODEL_ARCHIVE_MAP = {
            # multilingual models
            "multi-forward": f"{hu_path}/lm-jw300-forward-v0.1.pt",
            "multi-backward": f"{hu_path}/lm-jw300-backward-v0.1.pt",
            "multi-v0-forward": f"{hu_path}/lm-multi-forward-v0.1.pt",
            "multi-v0-backward": f"{hu_path}/lm-multi-backward-v0.1.pt",
            "multi-forward-fast": f"{hu_path}/lm-multi-forward-fast-v0.1.pt",
            "multi-backward-fast": f"{hu_path}/lm-multi-backward-fast-v0.1.pt",
            # English models
            "en-forward": f"{hu_path}/news-forward-0.4.1.pt",
            "en-backward": f"{hu_path}/news-backward-0.4.1.pt",
            "en-forward-fast": f"{hu_path}/lm-news-english-forward-1024-v0.2rc.pt",
            "en-backward-fast": f"{hu_path}/lm-news-english-backward-1024-v0.2rc.pt",
            "news-forward": f"{hu_path}/news-forward-0.4.1.pt",
            "news-backward": f"{hu_path}/news-backward-0.4.1.pt",
            "news-forward-fast": f"{hu_path}/lm-news-english-forward-1024-v0.2rc.pt",
            "news-backward-fast": f"{hu_path}/lm-news-english-backward-1024-v0.2rc.pt",
            "mix-forward": f"{hu_path}/lm-mix-english-forward-v0.2rc.pt",
            "mix-backward": f"{hu_path}/lm-mix-english-backward-v0.2rc.pt",
            # Arabic
            "ar-forward": f"{hu_path}/lm-ar-opus-large-forward-v0.1.pt",
            "ar-backward": f"{hu_path}/lm-ar-opus-large-backward-v0.1.pt",
            # Bulgarian
            "bg-forward-fast": f"{hu_path}/lm-bg-small-forward-v0.1.pt",
            "bg-backward-fast": f"{hu_path}/lm-bg-small-backward-v0.1.pt",
            "bg-forward": f"{hu_path}/lm-bg-opus-large-forward-v0.1.pt",
            "bg-backward": f"{hu_path}/lm-bg-opus-large-backward-v0.1.pt",
            # Czech
            "cs-forward": f"{hu_path}/lm-cs-opus-large-forward-v0.1.pt",
            "cs-backward": f"{hu_path}/lm-cs-opus-large-backward-v0.1.pt",
            "cs-v0-forward": f"{hu_path}/lm-cs-large-forward-v0.1.pt",
            "cs-v0-backward": f"{hu_path}/lm-cs-large-backward-v0.1.pt",
            # Danish
            "da-forward": f"{hu_path}/lm-da-opus-large-forward-v0.1.pt",
            "da-backward": f"{hu_path}/lm-da-opus-large-backward-v0.1.pt",
            # German
            "de-forward": f"{hu_path}/lm-mix-german-forward-v0.2rc.pt",
            "de-backward": f"{hu_path}/lm-mix-german-backward-v0.2rc.pt",
            "de-historic-ha-forward": f"{hu_path}/lm-historic-hamburger-anzeiger-forward-v0.1.pt",
            "de-historic-ha-backward": f"{hu_path}/lm-historic-hamburger-anzeiger-backward-v0.1.pt",
            "de-historic-wz-forward": f"{hu_path}/lm-historic-wiener-zeitung-forward-v0.1.pt",
            "de-historic-wz-backward": f"{hu_path}/lm-historic-wiener-zeitung-backward-v0.1.pt",
            "de-historic-rw-forward": f"{hu_path}/redewiedergabe_lm_forward.pt",
            "de-historic-rw-backward": f"{hu_path}/redewiedergabe_lm_backward.pt",
            # Spanish
            "es-forward": f"{hu_path}/lm-es-forward.pt",
            "es-backward": f"{hu_path}/lm-es-backward.pt",
            "es-forward-fast": f"{hu_path}/lm-es-forward-fast.pt",
            "es-backward-fast": f"{hu_path}/lm-es-backward-fast.pt",
            # Basque
            "eu-forward": f"{hu_path}/lm-eu-opus-large-forward-v0.2.pt",
            "eu-backward": f"{hu_path}/lm-eu-opus-large-backward-v0.2.pt",
            "eu-v1-forward": f"{hu_path}/lm-eu-opus-large-forward-v0.1.pt",
            "eu-v1-backward": f"{hu_path}/lm-eu-opus-large-backward-v0.1.pt",
            "eu-v0-forward": f"{hu_path}/lm-eu-large-forward-v0.1.pt",
            "eu-v0-backward": f"{hu_path}/lm-eu-large-backward-v0.1.pt",
            # Persian
            "fa-forward": f"{hu_path}/lm-fa-opus-large-forward-v0.1.pt",
            "fa-backward": f"{hu_path}/lm-fa-opus-large-backward-v0.1.pt",
            # Finnish
            "fi-forward": f"{hu_path}/lm-fi-opus-large-forward-v0.1.pt",
            "fi-backward": f"{hu_path}/lm-fi-opus-large-backward-v0.1.pt",
            # French
            "fr-forward": f"{hu_path}/lm-fr-charlm-forward.pt",
            "fr-backward": f"{hu_path}/lm-fr-charlm-backward.pt",
            # Hebrew
            "he-forward": f"{hu_path}/lm-he-opus-large-forward-v0.1.pt",
            "he-backward": f"{hu_path}/lm-he-opus-large-backward-v0.1.pt",
            # Hindi
            "hi-forward": f"{hu_path}/lm-hi-opus-large-forward-v0.1.pt",
            "hi-backward": f"{hu_path}/lm-hi-opus-large-backward-v0.1.pt",
            # Croatian
            "hr-forward": f"{hu_path}/lm-hr-opus-large-forward-v0.1.pt",
            "hr-backward": f"{hu_path}/lm-hr-opus-large-backward-v0.1.pt",
            # Indonesian
            "id-forward": f"{hu_path}/lm-id-opus-large-forward-v0.1.pt",
            "id-backward": f"{hu_path}/lm-id-opus-large-backward-v0.1.pt",
            # Italian
            "it-forward": f"{hu_path}/lm-it-opus-large-forward-v0.1.pt",
            "it-backward": f"{hu_path}/lm-it-opus-large-backward-v0.1.pt",
            # Japanese
            "ja-forward": f"{hu_path}/japanese-forward.pt",
            "ja-backward": f"{hu_path}/japanese-backward.pt",
            # Malayalam
            "ml-forward": "https://raw.githubusercontent.com/qburst/models-repository/master/FlairMalayalamModels/ml-forward.pt",
            "ml-backward": "https://raw.githubusercontent.com/qburst/models-repository/master/FlairMalayalamModels/ml-backward.pt",
            # Dutch
            "nl-forward": f"{hu_path}/lm-nl-opus-large-forward-v0.1.pt",
            "nl-backward": f"{hu_path}/lm-nl-opus-large-backward-v0.1.pt",
            "nl-v0-forward": f"{hu_path}/lm-nl-large-forward-v0.1.pt",
            "nl-v0-backward": f"{hu_path}/lm-nl-large-backward-v0.1.pt",
            # Norwegian
            "no-forward": f"{hu_path}/lm-no-opus-large-forward-v0.1.pt",
            "no-backward": f"{hu_path}/lm-no-opus-large-backward-v0.1.pt",
            # Polish
            "pl-forward": f"{hu_path}/lm-polish-forward-v0.2.pt",
            "pl-backward": f"{hu_path}/lm-polish-backward-v0.2.pt",
            "pl-opus-forward": f"{hu_path}/lm-pl-opus-large-forward-v0.1.pt",
            "pl-opus-backward": f"{hu_path}/lm-pl-opus-large-backward-v0.1.pt",
            # Portuguese
            "pt-forward": f"{hu_path}/lm-pt-forward.pt",
            "pt-backward": f"{hu_path}/lm-pt-backward.pt",
            # Pubmed
            "pubmed-forward": f"{hu_path}/pubmed-forward.pt",
            "pubmed-backward": f"{hu_path}/pubmed-backward.pt",
            "pubmed-2015-forward": f"{hu_path}/pubmed-2015-fw-lm.pt",
            "pubmed-2015-backward": f"{hu_path}/pubmed-2015-bw-lm.pt",
            # Slovenian
            "sl-forward": f"{hu_path}/lm-sl-opus-large-forward-v0.1.pt",
            "sl-backward": f"{hu_path}/lm-sl-opus-large-backward-v0.1.pt",
            "sl-v0-forward": f"{hu_path}/lm-sl-large-forward-v0.1.pt",
            "sl-v0-backward": f"{hu_path}/lm-sl-large-backward-v0.1.pt",
            # Swedish
            "sv-forward": f"{hu_path}/lm-sv-opus-large-forward-v0.1.pt",
            "sv-backward": f"{hu_path}/lm-sv-opus-large-backward-v0.1.pt",
            "sv-v0-forward": f"{hu_path}/lm-sv-large-forward-v0.1.pt",
            "sv-v0-backward": f"{hu_path}/lm-sv-large-backward-v0.1.pt",
            # Tamil
            "ta-forward": f"{hu_path}/lm-ta-opus-large-forward-v0.1.pt",
            "ta-backward": f"{hu_path}/lm-ta-opus-large-backward-v0.1.pt",
            # Spanish clinical
            "es-clinical-forward": f"{hu_path}/es-clinical-forward.pt",
            "es-clinical-backward": f"{hu_path}/es-clinical-backward.pt",
            # CLEF HIPE Shared task
            "de-impresso-hipe-v1-forward": f"{clef_hipe_path}/de-hipe-flair-v1-forward/best-lm.pt",
            "de-impresso-hipe-v1-backward": f"{clef_hipe_path}/de-hipe-flair-v1-backward/best-lm.pt",
            "en-impresso-hipe-v1-forward": f"{clef_hipe_path}/en-flair-v1-forward/best-lm.pt",
            "en-impresso-hipe-v1-backward": f"{clef_hipe_path}/en-flair-v1-backward/best-lm.pt",
            "fr-impresso-hipe-v1-forward": f"{clef_hipe_path}/fr-hipe-flair-v1-forward/best-lm.pt",
            "fr-impresso-hipe-v1-backward": f"{clef_hipe_path}/fr-hipe-flair-v1-backward/best-lm.pt",
            # Amharic
            "am-forward": f"{am_path}/best-lm.pt",
        }

        if type(model) == str:

            # load model if in pretrained model map
            if model.lower() in self.PRETRAINED_MODEL_ARCHIVE_MAP:
                base_path = self.PRETRAINED_MODEL_ARCHIVE_MAP[model.lower()]

                # Fix for CLEF HIPE models (avoid overwriting best-lm.pt in cache_dir)
                if "impresso-hipe" in model.lower():
                    cache_dir = cache_dir / model.lower()
                    # CLEF HIPE models are lowercased
                    self.is_lower = True
                model = cached_path(base_path, cache_dir=cache_dir)

            elif replace_with_language_code(model) in self.PRETRAINED_MODEL_ARCHIVE_MAP:
                base_path = self.PRETRAINED_MODEL_ARCHIVE_MAP[replace_with_language_code(model)]
                model = cached_path(base_path, cache_dir=cache_dir)

            elif not Path(model).exists():
                raise ValueError(f'The given model "{model}" is not available or is not a valid path.')

        from flair.models import LanguageModel

        if type(model) == LanguageModel:
            self.lm: LanguageModel = model
            self.name = f"Task-LSTM-{self.lm.hidden_size}-{self.lm.nlayers}-{self.lm.is_forward_lm}"
        else:
            self.lm = LanguageModel.load_language_model(model)
            self.name = str(model)

        # embeddings are static if we don't do finetuning
        self.fine_tune = fine_tune
        self.static_embeddings = not fine_tune

        self.is_forward_lm: bool = self.lm.is_forward_lm
        self.with_whitespace: bool = with_whitespace
        self.tokenized_lm: bool = tokenized_lm
        self.chars_per_chunk: int = chars_per_chunk

        # embed a dummy sentence to determine embedding_length
        dummy_sentence: Sentence = Sentence("hello")
        embedded_dummy = self.embed(dummy_sentence)
        self.__embedding_length: int = len(embedded_dummy[0][0].get_embedding())

        # set to eval mode
        self.eval()

    def train(self, mode=True):

        # make compatible with serialized models (TODO: remove)
        if "fine_tune" not in self.__dict__:
            self.fine_tune = False
        if "chars_per_chunk" not in self.__dict__:
            self.chars_per_chunk = 512

        # unless fine-tuning is set, do not set language model to train() in order to disallow language model dropout
        if not self.fine_tune:
            pass
        else:
            super(FlairEmbeddings, self).train(mode)

    @property
    def embedding_length(self) -> int:
        return self.__embedding_length

    def _add_embeddings_internal(self, sentences: List[Sentence]) -> List[Sentence]:

        # make compatible with serialized models (TODO: remove)
        if "with_whitespace" not in self.__dict__:
            self.with_whitespace = True
        if "tokenized_lm" not in self.__dict__:
            self.tokenized_lm = True
        if "is_lower" not in self.__dict__:
            self.is_lower = False

        # gradients are enable if fine-tuning is enabled
        gradient_context = torch.enable_grad() if self.fine_tune else torch.no_grad()

        with gradient_context:

            # if this is not possible, use LM to generate embedding. First, get text sentences
            text_sentences = (
                [sentence.to_tokenized_string() for sentence in sentences]
                if self.tokenized_lm
                else [sentence.to_plain_string() for sentence in sentences]
            )

            if self.is_lower:
                text_sentences = [sentence.lower() for sentence in text_sentences]

            start_marker = self.lm.document_delimiter if "document_delimiter" in self.lm.__dict__ else "\n"
            end_marker = " "

            # get hidden states from language model
            all_hidden_states_in_lm = self.lm.get_representation(
                text_sentences, start_marker, end_marker, self.chars_per_chunk
            )

            if not self.fine_tune:
                all_hidden_states_in_lm = all_hidden_states_in_lm.detach()

            # take first or last hidden states from language model as word representation
            for i, sentence in enumerate(sentences):
                sentence_text = sentence.to_tokenized_string() if self.tokenized_lm else sentence.to_plain_string()

                offset_forward: int = len(start_marker)
                offset_backward: int = len(sentence_text) + len(start_marker)

                for token in sentence.tokens:

                    offset_forward += len(token.text)
                    if self.is_forward_lm:
                        offset_with_whitespace = offset_forward
                        offset_without_whitespace = offset_forward - 1
                    else:
                        offset_with_whitespace = offset_backward
                        offset_without_whitespace = offset_backward - 1

                    # offset mode that extracts at whitespace after last character
                    if self.with_whitespace:
                        embedding = all_hidden_states_in_lm[offset_with_whitespace, i, :]
                    # offset mode that extracts at last character
                    else:
                        embedding = all_hidden_states_in_lm[offset_without_whitespace, i, :]

                    if self.tokenized_lm or token.whitespace_after > 0:
                        offset_forward += 1
                        offset_backward -= 1

                    offset_backward -= len(token.text)

                    token.set_embedding(self.name, embedding)

            del all_hidden_states_in_lm

        return sentences

    def __str__(self):
        return self.name


class PooledFlairEmbeddings(TokenEmbeddings):
    def __init__(
        self,
        contextual_embeddings: Union[str, FlairEmbeddings],
        pooling: str = "min",
        only_capitalized: bool = False,
        **kwargs,
    ):

        super().__init__()
        self.instance_parameters = self.get_instance_parameters(locals=locals())

        # use the character language model embeddings as basis
        if isinstance(contextual_embeddings, str):
            self.context_embeddings: FlairEmbeddings = FlairEmbeddings(contextual_embeddings, **kwargs)
        else:
            self.context_embeddings = contextual_embeddings

        # length is twice the original character LM embedding length
        self.__embedding_length = self.context_embeddings.embedding_length * 2
        self.name = self.context_embeddings.name + "-context"

        # these fields are for the embedding memory
        self.word_embeddings: Dict[str, torch.Tensor] = {}
        self.word_count: Dict[str, int] = {}

        # whether to add only capitalized words to memory (faster runtime and lower memory consumption)
        self.only_capitalized = only_capitalized

        # we re-compute embeddings dynamically at each epoch
        self.static_embeddings = False

        # set the memory method
        self.pooling = pooling

    def train(self, mode=True):
        super().train(mode=mode)
        if mode:
            # memory is wiped each time we do a training run
            log.info("train mode resetting embeddings")
            self.word_embeddings = {}
            self.word_count = {}

    def _add_embeddings_internal(self, sentences: List[Sentence]) -> List[Sentence]:

        self.context_embeddings.embed(sentences)

        # if we keep a pooling, it needs to be updated continuously
        for sentence in sentences:
            for token in sentence.tokens:

                # update embedding
                local_embedding = token._embeddings[self.context_embeddings.name].cpu()

                # check token.text is empty or not
                if token.text:
                    if token.text[0].isupper() or not self.only_capitalized:

                        if token.text not in self.word_embeddings:
                            self.word_embeddings[token.text] = local_embedding
                            self.word_count[token.text] = 1
                        else:

                            # set aggregation operation
                            if self.pooling == "mean":
                                aggregated_embedding = torch.add(self.word_embeddings[token.text], local_embedding)
                            elif self.pooling == "fade":
                                aggregated_embedding = torch.add(self.word_embeddings[token.text], local_embedding)
                                aggregated_embedding /= 2
                            elif self.pooling == "max":
                                aggregated_embedding = torch.max(self.word_embeddings[token.text], local_embedding)
                            elif self.pooling == "min":
                                aggregated_embedding = torch.min(self.word_embeddings[token.text], local_embedding)

                            self.word_embeddings[token.text] = aggregated_embedding
                            self.word_count[token.text] += 1

        # add embeddings after updating
        for sentence in sentences:
            for token in sentence.tokens:
                if token.text in self.word_embeddings:
                    base = (
                        self.word_embeddings[token.text] / self.word_count[token.text]
                        if self.pooling == "mean"
                        else self.word_embeddings[token.text]
                    )
                else:
                    base = token._embeddings[self.context_embeddings.name]

                token.set_embedding(self.name, base)

        return sentences

    @property
    def embedding_length(self) -> int:
        return self.__embedding_length

    def get_names(self) -> List[str]:
        return [self.name, self.context_embeddings.name]

    def __setstate__(self, d):
        self.__dict__ = d

        if flair.device != "cpu":
            for key in self.word_embeddings:
                self.word_embeddings[key] = self.word_embeddings[key].cpu()


<<<<<<< HEAD
class GazetteerEmbeddings(TokenEmbeddings):
    def __init__(
        self,
        path_to_gazetteers: str,
        label_dict: Dictionary = None,
        full_matching: bool = True,
        partial_matching: bool = True,
        use_all_gazetteers: bool = False,
        tokenize_gazetteer_entries: bool = False,
    ):
        super().__init__()
        self.name = "gazetteer"
        self.use_all_gazetteers = use_all_gazetteers
        self.gazetteer_path = path_to_gazetteers
        self.labels = label_dict
        self.tokenize_entries = tokenize_gazetteer_entries
        self.matching_methods = []
        if full_matching:
            self.matching_methods.append("full_match")
        if partial_matching:
            self.matching_methods.append("partial_match")

        self.gazetteer_file_dict_list = self._get_gazetteers()

        self.feature_list = self._set_feature_list()

        log.info("processing gazetteers ...")
        self.gazetteers_dicts = self._process_gazetteers()
        log.info("Finished processing gazetteers!")

        self.__embedding_length = len(self.feature_list)

    @property
    def embedding_length(self) -> int:
        return self.__embedding_length

    def _set_feature_list(self):
        tag_list = ['O']
        if 'partial_match' in self.matching_methods:
            if self.use_all_gazetteers:
                for index in self.gazetteer_file_dict_list:
                    for pos in ['S', 'B', 'E', 'I']:
                        tag_list.append(f"{pos}-{list(index.keys())[0]}")
            else:
                if self.labels is not None:
                    for tag in self.labels.get_items():
                        if tag == "<unk>":
                            continue
                        for pos in ['S', 'B', 'E', 'I']:
                            tag_list.append(f"{pos}-{tag}")
        if 'full_match' in self.matching_methods:
            if self.use_all_gazetteers:
                for index in self.gazetteer_file_dict_list:
                    tag_list.append(f"{list(index.keys())[0]}")
            else:
                if self.labels is not None:
                    for tag in self.labels.get_items():
                        if tag == "<unk>":
                            continue
                        tag_list.append(tag)
        return tag_list

    def _get_gazetteers(self):
        gazetteer_files = []
        if self.use_all_gazetteers:
            files = list([f for f in os.listdir(self.gazetteer_path + '/') if re.match(".*[.]txt", f)])
            for index, file in enumerate(files):
                gazetteer_files.append({str(index): [file]})
        else:
            if self.labels is not None:
                for tag in self.labels.get_items():
                    if tag == "<unk>":
                        continue
                    pattern = f".*-?{tag}[-_].*[.]txt"
                    gazetteer_files.append({tag: list([f for f in os.listdir(self.gazetteer_path + '/')
                                                       if re.match(pattern, f)])})
        return gazetteer_files

    def _process_gazetteers(self):
        partial_matching_dict = {}
        full_matching_dict = {}
        for gazetteer_dict in self.gazetteer_file_dict_list:
            tag_key = list(gazetteer_dict.keys())[0]
            gazetteer_files = gazetteer_dict[tag_key]
            if len(gazetteer_files) > 0:
                for gazetteer_file in gazetteer_files:
                    with open(f"{self.gazetteer_path}/{gazetteer_file}", 'r', encoding='utf-8', errors='strict') as src:
                        for line in src:
                            if len(line) == 0:
                                break
                            elif len(line.rstrip("\n")) > 0:
                                line = line.rstrip("\n")
                                if 'partial_match' in self.matching_methods:
                                    if self.tokenize_entries:
                                        line_list = [t.text for t in Sentence(line)]
                                    else:
                                        line_list = re.split(' ', line)
                                    line_list_filtered =\
                                        [w for w in line_list if (any(c.isalnum() for c in w) and len(w) > 1) or (
                                         len(line_list) == 1 and len(w) >= 1)]
                                    for word in line_list_filtered:
                                        word_index = line_list_filtered.index(word)
                                        if word_index == 0 and len(line_list_filtered) > 1:
                                            try:
                                                if f'B-{tag_key}' not in partial_matching_dict[word]:
                                                    partial_matching_dict[word].append(f'B-{tag_key}')
                                            except KeyError:
                                                partial_matching_dict[word] = [f'B-{tag_key}']
                                        elif word_index == len(line_list_filtered) - 1 and len(line_list_filtered) > 1:
                                            try:
                                                if f'E-{tag_key}' not in partial_matching_dict[word]:
                                                    partial_matching_dict[word].append(f'E-{tag_key}')
                                            except KeyError:
                                                partial_matching_dict[word] = [f'E-{tag_key}']
                                        elif 0 < word_index < len(line_list_filtered) - 1:
                                            try:
                                                if f'I-{tag_key}' not in partial_matching_dict[word]:
                                                    partial_matching_dict[word].append(f'I-{tag_key}')
                                            except KeyError:
                                                partial_matching_dict[word] = [f'I-{tag_key}']
                                        elif word_index == 0 and len(line_list_filtered) == 1:
                                            try:
                                                if f'S-{tag_key}' not in partial_matching_dict[word]:
                                                    partial_matching_dict[word].append(f'S-{tag_key}')
                                            except KeyError:
                                                partial_matching_dict[word] = [f'S-{tag_key}']
                                if 'full_match' in self.matching_methods:
                                    if self.tokenize_entries:
                                        line = ' '.join([t.text for t in Sentence(line)])
                                    try:
                                        if tag_key not in full_matching_dict[line]:
                                            full_matching_dict[line].append(tag_key)
                                    except KeyError:
                                        full_matching_dict[line] = [tag_key]
        return {'partial_match': partial_matching_dict, 'full_match': full_matching_dict}

    def _add_embeddings_internal(self, sentences: List[Sentence]) -> List[Sentence]:
        def split_on_window(sequence, limit=1):
            results = []
            split_sequence = sequence.split()
            iteration_length = len(split_sequence) - (limit - 1)
            max_window_indices = range(iteration_length)
            for index in max_window_indices:
                temp = []
                for word in range(index, index + limit):
                    temp.append({word: split_sequence[word]})
                results.append(temp)
            return results

        for sentence in sentences:
            sequence_feature_vectors = [[0] * len(self.feature_list) for count in range(len(sentence.tokens))]
            if 'partial_match' in self.matching_methods:
                for token in sentence.tokens:
                    try:
                        for tag in self.gazetteers_dicts['partial_match'][token.text]:
                            sequence_feature_vectors[token.idx - 1][self.feature_list.index(tag)] = 1
                    except KeyError:
                        sequence_feature_vectors[token.idx - 1][self.feature_list.index('O')] = 1
            if 'full_match' in self.matching_methods:
                token_dict = {}
                for token in sentence.tokens:
                    token_dict[token.idx - 1] = [token.text, set()]
                string_of_tokens = ' '.join(token.text for token in sentence.tokens)
                for n in range(1, len(token_dict) + 1):
                    string_window_split_list = split_on_window(string_of_tokens, n)
                    for string_split in string_window_split_list:
                        joined_string = ' '.join([list(d.values())[0] for d in string_split])
                        try:
                            for tag in self.gazetteers_dicts['full_match'][joined_string]:
                                for t in [list(d.keys())[0] for d in string_split]:
                                    token_dict[t][1].add(tag)
                        except KeyError:
                            pass
                for t_key in token_dict.keys():
                    if len(token_dict[t_key][1]) > 0:
                        for tag in token_dict[t_key][1]:
                            sequence_feature_vectors[t_key][self.feature_list.index(tag)] = 1
                        sequence_feature_vectors[t_key][self.feature_list.index('O')] = 0
                    else:
                        # if the token has been found using partial matching, the vector has values set to 1
                        if 1 not in sequence_feature_vectors[t_key][1:]:
                            sequence_feature_vectors[t_key][self.feature_list.index('O')] = 1
            for vector, token in zip(sequence_feature_vectors, sentence.tokens):
                token.set_embedding(self.name, torch.tensor(vector, dtype=torch.int, device=flair.device))
        return sentences


class TransformerWordEmbeddings(TokenEmbeddings, TransformerEmbedding):
    def __init__(
        self,
        model: str = "bert-base-uncased",
        is_document_embedding: bool = False,
        allow_long_sentences: bool = True,
        **kwargs,
    ):
        """
        Bidirectional transformer embeddings of words from various transformer architectures.
        :param model: name of transformer model (see https://huggingface.co/transformers/pretrained_models.html for
        options)
        :param layers: string indicating which layers to take for embedding (-1 is topmost layer)
        :param subtoken_pooling: how to get from token piece embeddings to token embedding. Either take the first
        subtoken ('first'), the last subtoken ('last'), both first and last ('first_last') or a mean over all ('mean')
        :param layer_mean: If True, uses a scalar mix of layers as embedding
        :param fine_tune: If True, allows transformers to be fine-tuned during training
        """
        TransformerEmbedding.__init__(
            self,
            model=model,
            is_token_embedding=True,
            is_document_embedding=is_document_embedding,
            allow_long_sentences=allow_long_sentences,
            **kwargs,
        )

    @classmethod
    def create_from_state(cls, **state):
        # this parameter is fixed
        del state["is_token_embedding"]
        return cls(**state)


=======
>>>>>>> 726c870e
class FastTextEmbeddings(TokenEmbeddings):
    """FastText Embeddings with oov functionality"""

    def __init__(self, embeddings: str, use_local: bool = True, field: str = None):
        """
        Initializes fasttext word embeddings. Constructor downloads required embedding file and stores in cache
        if use_local is False.

        :param embeddings: path to your embeddings '.bin' file
        :param use_local: set this to False if you are using embeddings from a remote source
        """
        self.instance_parameters = self.get_instance_parameters(locals=locals())

        cache_dir = Path("embeddings")

        if use_local:
            embeddings_path = Path(embeddings)
            if not embeddings_path.exists():
                raise ValueError(f'The given embeddings "{embeddings}" is not available or is not a valid path.')
        else:
            embeddings_path = cached_path(f"{embeddings}", cache_dir=cache_dir)

        self.embeddings = embeddings_path

        self.name: str = str(embeddings_path)

        self.static_embeddings = True

        self.precomputed_word_embeddings: gensim.models.FastText = gensim.models.FastText.load_fasttext_format(
            str(embeddings)
        )

        self.__embedding_length: int = self.precomputed_word_embeddings.vector_size

        self.field = field
        super().__init__()

    @property
    def embedding_length(self) -> int:
        return self.__embedding_length

    @instance_lru_cache(maxsize=10000, typed=False)
    def get_cached_vec(self, word: str) -> torch.Tensor:
        try:
            word_embedding = self.precomputed_word_embeddings.wv[word]
        except IndexError:
            word_embedding = np.zeros(self.embedding_length, dtype="float")

        word_embedding = torch.tensor(word_embedding.tolist(), device=flair.device, dtype=torch.float)
        return word_embedding

    def _add_embeddings_internal(self, sentences: List[Sentence]) -> List[Sentence]:

        for i, sentence in enumerate(sentences):

            for token, token_idx in zip(sentence.tokens, range(len(sentence.tokens))):

                if "field" not in self.__dict__ or self.field is None:
                    word = token.text
                else:
                    word = token.get_label(self.field).value

                word_embedding = self.get_cached_vec(word)

                token.set_embedding(self.name, word_embedding)

        return sentences

    def __str__(self):
        return self.name

    def extra_repr(self):
        return f"'{self.embeddings}'"


class OneHotEmbeddings(TokenEmbeddings):
    """One-hot encoded embeddings."""

    def __init__(
        self,
        vocab_dictionary: Dictionary,
        field: str = "text",
        embedding_length: int = 300,
        stable: bool = False,
    ):
        """
        Initializes one-hot encoded word embeddings and a trainable embedding layer
        :param vocab_dictionary: the vocabulary that will be encoded
        :param field: by default, the 'text' of tokens is embedded, but you can also embed tags such as 'pos'
        :param embedding_length: dimensionality of the trainable embedding layer
        :param stable: set stable=True to use the stable embeddings as described in https://arxiv.org/abs/2110.02861
        """
        super().__init__()
        self.name = f"one-hot-{field}"
        self.static_embeddings = False
        self.field = field
        self.instance_parameters = self.get_instance_parameters(locals=locals())
        self.__embedding_length = embedding_length
        self.vocab_dictionary = vocab_dictionary

        log.info(self.vocab_dictionary.idx2item)
        log.info(f"vocabulary size of {len(self.vocab_dictionary)}")

        # model architecture
        self.embedding_layer = nn.Embedding(len(self.vocab_dictionary), self.__embedding_length)
        nn.init.xavier_uniform_(self.embedding_layer.weight)
        if stable:
            self.layer_norm: Optional[nn.LayerNorm] = nn.LayerNorm(embedding_length)
        else:
            self.layer_norm = None

        self.to(flair.device)

    @property
    def embedding_length(self) -> int:
        return self.__embedding_length

    def _add_embeddings_internal(self, sentences: List[Sentence]) -> List[Sentence]:

        tokens = [t for sentence in sentences for t in sentence.tokens]

        if self.field == "text":
            one_hot_sentences = [self.vocab_dictionary.get_idx_for_item(t.text) for t in tokens]
        else:
            one_hot_sentences = [self.vocab_dictionary.get_idx_for_item(t.get_label(self.field).value) for t in tokens]

        one_hot_sentences_tensor = torch.tensor(one_hot_sentences, dtype=torch.long).to(flair.device)

        embedded = self.embedding_layer.forward(one_hot_sentences_tensor)
        if self.layer_norm is not None:
            embedded = self.layer_norm(embedded)

        for emb, token in zip(embedded, tokens):
            token.set_embedding(self.name, emb)

        return sentences

    def __str__(self):
        return self.name

    @classmethod
    def from_corpus(cls, corpus: Corpus, field: str = "text", min_freq: int = 3, **kwargs):
        vocab_dictionary = Dictionary()
        assert corpus.train is not None
        tokens = list(map((lambda s: s.tokens), _iter_dataset(corpus.train)))
        tokens = [token for sublist in tokens for token in sublist]

        if field == "text":
            most_common = Counter(list(map((lambda t: t.text), tokens))).most_common()
        else:
            most_common = Counter(list(map((lambda t: t.get_label(field).value), tokens))).most_common()

        tokens = []
        for token, freq in most_common:
            if freq < min_freq:
                break
            tokens.append(token)

        for token in tokens:
            vocab_dictionary.add_item(token)

        return cls(vocab_dictionary, field=field, **kwargs)


class HashEmbeddings(TokenEmbeddings):
    """Standard embeddings with Hashing Trick."""

    def __init__(self, num_embeddings: int = 1000, embedding_length: int = 300, hash_method="md5"):

        super().__init__()
        self.name = "hash"
        self.static_embeddings = False
        self.instance_parameters = self.get_instance_parameters(locals=locals())

        self.__num_embeddings = num_embeddings
        self.__embedding_length = embedding_length

        self.__hash_method = hash_method

        # model architecture
        self.embedding_layer = torch.nn.Embedding(self.__num_embeddings, self.__embedding_length)
        torch.nn.init.xavier_uniform_(self.embedding_layer.weight)

        self.to(flair.device)

    @property
    def num_embeddings(self) -> int:
        return self.__num_embeddings

    @property
    def embedding_length(self) -> int:
        return self.__embedding_length

    def _add_embeddings_internal(self, sentences: List[Sentence]):
        def get_idx_for_item(text):
            hash_function = hashlib.new(self.__hash_method)
            hash_function.update(bytes(str(text), "utf-8"))
            return int(hash_function.hexdigest(), 16) % self.__num_embeddings

        context_idxs = [[get_idx_for_item(t.text) for t in sentence.tokens] for sentence in sentences]

        hash_sentences = torch.tensor(context_idxs, dtype=torch.long).to(flair.device)

        embedded = self.embedding_layer.forward(hash_sentences)

        index = 0
        for sentence in sentences:
            for token in sentence:
                embedding = embedded[index]
                token.set_embedding(self.name, embedding)
                index += 1

    def __str__(self):
        return self.name


class MuseCrosslingualEmbeddings(TokenEmbeddings):
    def __init__(
        self,
    ):
        self.name: str = "muse-crosslingual"
        self.static_embeddings = True
        self.__embedding_length: int = 300
        self.language_embeddings = {}
        super().__init__()

    @instance_lru_cache(maxsize=10000, typed=False)
    def get_cached_vec(self, language_code: str, word: str) -> torch.Tensor:
        current_embedding_model = self.language_embeddings[language_code]
        if word in current_embedding_model:
            word_embedding = current_embedding_model[word]
        elif word.lower() in current_embedding_model:
            word_embedding = current_embedding_model[word.lower()]
        elif re.sub(r"\d", "#", word.lower()) in current_embedding_model:
            word_embedding = current_embedding_model[re.sub(r"\d", "#", word.lower())]
        elif re.sub(r"\d", "0", word.lower()) in current_embedding_model:
            word_embedding = current_embedding_model[re.sub(r"\d", "0", word.lower())]
        else:
            word_embedding = np.zeros(self.embedding_length, dtype="float")
        word_embedding = torch.tensor(word_embedding, device=flair.device, dtype=torch.float)
        return word_embedding

    def _add_embeddings_internal(self, sentences: List[Sentence]) -> List[Sentence]:

        for i, sentence in enumerate(sentences):

            language_code = sentence.get_language_code()
            supported = [
                "en",
                "de",
                "bg",
                "ca",
                "hr",
                "cs",
                "da",
                "nl",
                "et",
                "fi",
                "fr",
                "el",
                "he",
                "hu",
                "id",
                "it",
                "mk",
                "no",
                # "pl",
                "pt",
                "ro",
                "ru",
                "sk",
            ]
            if language_code not in supported:
                language_code = "en"

            if language_code not in self.language_embeddings:
                log.info(f"Loading up MUSE embeddings for '{language_code}'!")
                # download if necessary
                hu_path: str = "https://flair.informatik.hu-berlin.de/resources/embeddings/muse"
                cache_dir = Path("embeddings") / "MUSE"
                cached_path(
                    f"{hu_path}/muse.{language_code}.vec.gensim.vectors.npy",
                    cache_dir=cache_dir,
                )
                embeddings_file = cached_path(f"{hu_path}/muse.{language_code}.vec.gensim", cache_dir=cache_dir)

                # load the model
                self.language_embeddings[language_code] = gensim.models.KeyedVectors.load(str(embeddings_file))

            for token, token_idx in zip(sentence.tokens, range(len(sentence.tokens))):

                word_embedding = self.get_cached_vec(language_code=language_code, word=token.text)

                token.set_embedding(self.name, word_embedding)

        return sentences

    @property
    def embedding_length(self) -> int:
        return self.__embedding_length

    def __str__(self):
        return self.name


# TODO: keep for backwards compatibility, but remove in future
class BPEmbSerializable(BPEmb):
    def __getstate__(self):
        state = self.__dict__.copy()
        # save the sentence piece model as binary file (not as path which may change)
        state["spm_model_binary"] = open(self.model_file, mode="rb").read()
        state["spm"] = None
        return state

    def __setstate__(self, state):
        from bpemb.util import sentencepiece_load

        model_file = self.model_tpl.format(lang=state["lang"], vs=state["vs"])
        self.__dict__ = state

        # write out the binary sentence piece model into the expected directory
        self.cache_dir: Path = flair.cache_root / "embeddings"
        if "spm_model_binary" in self.__dict__:
            # if the model was saved as binary and it is not found on disk, write to appropriate path
            if not os.path.exists(self.cache_dir / state["lang"]):
                os.makedirs(self.cache_dir / state["lang"])
            self.model_file = self.cache_dir / model_file
            with open(self.model_file, "wb") as out:
                out.write(self.__dict__["spm_model_binary"])
        else:
            # otherwise, use normal process and potentially trigger another download
            self.model_file = self._load_file(model_file)

        # once the modes if there, load it with sentence piece
        state["spm"] = sentencepiece_load(self.model_file)


class BytePairEmbeddings(TokenEmbeddings):
    def __init__(
        self,
        language: str = None,
        dim: int = 50,
        syllables: int = 100000,
        cache_dir=None,
        model_file_path: Path = None,
        embedding_file_path: Path = None,
        **kwargs,
    ):
        """
        Initializes BP embeddings. Constructor downloads required files if not there.
        """
        self.instance_parameters = self.get_instance_parameters(locals=locals())

        if not cache_dir:
            cache_dir = flair.cache_root / "embeddings"
        if language:
            self.name: str = f"bpe-{language}-{syllables}-{dim}"
        else:
            assert (
                model_file_path is not None and embedding_file_path is not None
            ), "Need to specify model_file_path and embedding_file_path if no language is given in BytePairEmbeddings(...)"
            dim = None  # type: ignore

        self.embedder = BPEmbSerializable(
            lang=language,
            vs=syllables,
            dim=dim,
            cache_dir=cache_dir,
            model_file=model_file_path,
            emb_file=embedding_file_path,
            **kwargs,
        )

        if not language:
            self.name = f"bpe-custom-{self.embedder.vs}-{self.embedder.dim}"
        self.static_embeddings = True

        self.__embedding_length: int = self.embedder.emb.vector_size * 2
        super().__init__()

    @property
    def embedding_length(self) -> int:
        return self.__embedding_length

    def _add_embeddings_internal(self, sentences: List[Sentence]) -> List[Sentence]:

        for i, sentence in enumerate(sentences):

            for token, token_idx in zip(sentence.tokens, range(len(sentence.tokens))):

                word = token.text

                if word.strip() == "":
                    # empty words get no embedding
                    token.set_embedding(self.name, torch.zeros(self.embedding_length, dtype=torch.float))
                else:
                    # all other words get embedded
                    embeddings = self.embedder.embed(word.lower())
                    embedding = np.concatenate((embeddings[0], embeddings[len(embeddings) - 1]))
                    token.set_embedding(self.name, torch.tensor(embedding, dtype=torch.float))

        return sentences

    def __str__(self):
        return self.name

    def extra_repr(self):
        return "model={}".format(self.name)


class ELMoEmbeddings(TokenEmbeddings):
    """Contextual word embeddings using word-level LM, as proposed in Peters et al., 2018.
    ELMo word vectors can be constructed by combining layers in different ways.
    Default is to concatene the top 3 layers in the LM."""

    def __init__(
        self,
        model: str = "original",
        options_file: str = None,
        weight_file: str = None,
        embedding_mode: str = "all",
    ):
        super().__init__()

        self.instance_parameters = self.get_instance_parameters(locals=locals())

        try:
            import allennlp.commands.elmo
        except ModuleNotFoundError:
            log.warning("-" * 100)
            log.warning('ATTENTION! The library "allennlp" is not installed!')
            log.warning('To use ELMoEmbeddings, please first install with "pip install allennlp==0.9.0"')
            log.warning("-" * 100)
            pass

        assert embedding_mode in ["all", "top", "average"]

        self.name = f"elmo-{model}-{embedding_mode}"
        self.static_embeddings = True

        if not options_file or not weight_file:
            # the default model for ELMo is the 'original' model, which is very large
            options_file = allennlp.commands.elmo.DEFAULT_OPTIONS_FILE
            weight_file = allennlp.commands.elmo.DEFAULT_WEIGHT_FILE
            # alternatively, a small, medium or portuguese model can be selected by passing the appropriate mode name
            if model == "small":
                options_file = "https://s3-us-west-2.amazonaws.com/allennlp/models/elmo/2x1024_128_2048cnn_1xhighway/elmo_2x1024_128_2048cnn_1xhighway_options.json"
                weight_file = "https://s3-us-west-2.amazonaws.com/allennlp/models/elmo/2x1024_128_2048cnn_1xhighway/elmo_2x1024_128_2048cnn_1xhighway_weights.hdf5"
            if model == "medium":
                options_file = "https://s3-us-west-2.amazonaws.com/allennlp/models/elmo/2x2048_256_2048cnn_1xhighway/elmo_2x2048_256_2048cnn_1xhighway_options.json"
                weight_file = "https://s3-us-west-2.amazonaws.com/allennlp/models/elmo/2x2048_256_2048cnn_1xhighway/elmo_2x2048_256_2048cnn_1xhighway_weights.hdf5"
            if model in ["large", "5.5B"]:
                options_file = "https://s3-us-west-2.amazonaws.com/allennlp/models/elmo/2x4096_512_2048cnn_2xhighway_5.5B/elmo_2x4096_512_2048cnn_2xhighway_5.5B_options.json"
                weight_file = "https://s3-us-west-2.amazonaws.com/allennlp/models/elmo/2x4096_512_2048cnn_2xhighway_5.5B/elmo_2x4096_512_2048cnn_2xhighway_5.5B_weights.hdf5"
            if model == "pt" or model == "portuguese":
                options_file = (
                    "https://s3-us-west-2.amazonaws.com/allennlp/models/elmo/contributed/pt/elmo_pt_options.json"
                )
                weight_file = (
                    "https://s3-us-west-2.amazonaws.com/allennlp/models/elmo/contributed/pt/elmo_pt_weights.hdf5"
                )
            if model == "pubmed":
                options_file = "https://s3-us-west-2.amazonaws.com/allennlp/models/elmo/contributed/pubmed/elmo_2x4096_512_2048cnn_2xhighway_options.json"
                weight_file = "https://s3-us-west-2.amazonaws.com/allennlp/models/elmo/contributed/pubmed/elmo_2x4096_512_2048cnn_2xhighway_weights_PubMed_only.hdf5"

        if embedding_mode == "all":
            self.embedding_mode_fn = self.use_layers_all
        elif embedding_mode == "top":
            self.embedding_mode_fn = self.use_layers_top
        elif embedding_mode == "average":
            self.embedding_mode_fn = self.use_layers_average

            # put on Cuda if available
        from flair import device

        if re.fullmatch(r"cuda:[0-9]+", str(device)):
            cuda_device = int(str(device).split(":")[-1])
        elif str(device) == "cpu":
            cuda_device = -1
        else:
            cuda_device = 0

        self.ee = allennlp.commands.elmo.ElmoEmbedder(
            options_file=options_file, weight_file=weight_file, cuda_device=cuda_device
        )

        # embed a dummy sentence to determine embedding_length
        dummy_sentence: Sentence = Sentence([])
        dummy_sentence.add_token(Token("hello"))
        embedded_dummy = self.embed(dummy_sentence)
        self.__embedding_length: int = len(embedded_dummy[0][0].get_embedding())

    @property
    def embedding_length(self) -> int:
        return self.__embedding_length

    def use_layers_all(self, x):
        return torch.cat(x, 0)

    def use_layers_top(self, x):
        return x[-1]

    def use_layers_average(self, x):
        return torch.mean(torch.stack(x), 0)

    def _add_embeddings_internal(self, sentences: List[Sentence]) -> List[Sentence]:
        # ELMoEmbeddings before Release 0.5 did not set self.embedding_mode_fn
        if not getattr(self, "embedding_mode_fn", None):
            self.embedding_mode_fn = self.use_layers_all

        sentence_words: List[List[str]] = []
        for sentence in sentences:
            sentence_words.append([token.text for token in sentence])

        embeddings = self.ee.embed_batch(sentence_words)

        for i, sentence in enumerate(sentences):

            sentence_embeddings = embeddings[i]

            for token, token_idx in zip(sentence.tokens, range(len(sentence.tokens))):
                elmo_embedding_layers = [
                    torch.FloatTensor(sentence_embeddings[0, token_idx, :]),
                    torch.FloatTensor(sentence_embeddings[1, token_idx, :]),
                    torch.FloatTensor(sentence_embeddings[2, token_idx, :]),
                ]
                word_embedding = self.embedding_mode_fn(elmo_embedding_layers)
                token.set_embedding(self.name, word_embedding)

        return sentences

    def extra_repr(self):
        return "model={}".format(self.name)

    def __str__(self):
        return self.name

    def __setstate__(self, state):
        self.__dict__ = state

        if re.fullmatch(r"cuda:[0-9]+", str(flair.device)):
            cuda_device = int(str(flair.device).split(":")[-1])
        elif str(flair.device) == "cpu":
            cuda_device = -1
        else:
            cuda_device = 0

        self.ee.cuda_device = cuda_device

        self.ee.elmo_bilm.to(device=flair.device)
        self.ee.elmo_bilm._elmo_lstm._states = tuple(
            [state.to(flair.device) for state in self.ee.elmo_bilm._elmo_lstm._states]
        )


class NILCEmbeddings(WordEmbeddings):
    def __init__(self, embeddings: str, model: str = "skip", size: int = 100):
        """
        Initializes portuguese classic word embeddings trained by NILC Lab (http://www.nilc.icmc.usp.br/embeddings).
        Constructor downloads required files if not there.
        :param embeddings: one of: 'fasttext', 'glove', 'wang2vec' or 'word2vec'
        :param model: one of: 'skip' or 'cbow'. This is not applicable to glove.
        :param size: one of: 50, 100, 300, 600 or 1000.
        """

        self.instance_parameters = self.get_instance_parameters(locals=locals())

        base_path = "http://143.107.183.175:22980/download.php?file=embeddings/"

        cache_dir = Path("embeddings") / embeddings.lower()

        # GLOVE embeddings
        if embeddings.lower() == "glove":
            cached_path(f"{base_path}{embeddings}/{embeddings}_s{size}.zip", cache_dir=cache_dir)
            embeddings_path = cached_path(f"{base_path}{embeddings}/{embeddings}_s{size}.zip", cache_dir=cache_dir)

        elif embeddings.lower() in ["fasttext", "wang2vec", "word2vec"]:
            cached_path(f"{base_path}{embeddings}/{model}_s{size}.zip", cache_dir=cache_dir)
            embeddings_path = cached_path(f"{base_path}{embeddings}/{model}_s{size}.zip", cache_dir=cache_dir)

        elif not Path(embeddings).exists():
            raise ValueError(f'The given embeddings "{embeddings}" is not available or is not a valid path.')
        else:
            embeddings_path = Path(embeddings)

        self.name: str = str(embeddings_path)
        self.static_embeddings = True

        log.info("Reading embeddings from %s" % embeddings_path)
        self.precomputed_word_embeddings = gensim.models.KeyedVectors.load_word2vec_format(
            open_inside_zip(str(embeddings_path), cache_dir=cache_dir)
        )

        self.__embedding_length: int = self.precomputed_word_embeddings.vector_size
        super(TokenEmbeddings, self).__init__()

    @property
    def embedding_length(self) -> int:
        return self.__embedding_length

    def __str__(self):
        return self.name


def replace_with_language_code(string: str):
    string = string.replace("arabic-", "ar-")
    string = string.replace("basque-", "eu-")
    string = string.replace("bulgarian-", "bg-")
    string = string.replace("croatian-", "hr-")
    string = string.replace("czech-", "cs-")
    string = string.replace("danish-", "da-")
    string = string.replace("dutch-", "nl-")
    string = string.replace("farsi-", "fa-")
    string = string.replace("persian-", "fa-")
    string = string.replace("finnish-", "fi-")
    string = string.replace("french-", "fr-")
    string = string.replace("german-", "de-")
    string = string.replace("hebrew-", "he-")
    string = string.replace("hindi-", "hi-")
    string = string.replace("indonesian-", "id-")
    string = string.replace("italian-", "it-")
    string = string.replace("japanese-", "ja-")
    string = string.replace("norwegian-", "no")
    string = string.replace("polish-", "pl-")
    string = string.replace("portuguese-", "pt-")
    string = string.replace("slovenian-", "sl-")
    string = string.replace("spanish-", "es-")
    string = string.replace("swedish-", "sv-")
    return string<|MERGE_RESOLUTION|>--- conflicted
+++ resolved
@@ -25,12 +25,7 @@
 log = logging.getLogger("flair")
 
 
-<<<<<<< HEAD
-class TokenEmbeddings(Embeddings[Sentence]):
-    """Abstract base class for all token-level embeddings. Every new type of word embedding must implement these methods."""
-=======
 class TransformerWordEmbeddings(TokenEmbeddings, TransformerEmbeddings):
->>>>>>> 726c870e
 
     onnx_cls = TransformerOnnxWordEmbeddings
 
@@ -911,7 +906,6 @@
                 self.word_embeddings[key] = self.word_embeddings[key].cpu()
 
 
-<<<<<<< HEAD
 class GazetteerEmbeddings(TokenEmbeddings):
     def __init__(
         self,
@@ -1099,42 +1093,6 @@
         return sentences
 
 
-class TransformerWordEmbeddings(TokenEmbeddings, TransformerEmbedding):
-    def __init__(
-        self,
-        model: str = "bert-base-uncased",
-        is_document_embedding: bool = False,
-        allow_long_sentences: bool = True,
-        **kwargs,
-    ):
-        """
-        Bidirectional transformer embeddings of words from various transformer architectures.
-        :param model: name of transformer model (see https://huggingface.co/transformers/pretrained_models.html for
-        options)
-        :param layers: string indicating which layers to take for embedding (-1 is topmost layer)
-        :param subtoken_pooling: how to get from token piece embeddings to token embedding. Either take the first
-        subtoken ('first'), the last subtoken ('last'), both first and last ('first_last') or a mean over all ('mean')
-        :param layer_mean: If True, uses a scalar mix of layers as embedding
-        :param fine_tune: If True, allows transformers to be fine-tuned during training
-        """
-        TransformerEmbedding.__init__(
-            self,
-            model=model,
-            is_token_embedding=True,
-            is_document_embedding=is_document_embedding,
-            allow_long_sentences=allow_long_sentences,
-            **kwargs,
-        )
-
-    @classmethod
-    def create_from_state(cls, **state):
-        # this parameter is fixed
-        del state["is_token_embedding"]
-        return cls(**state)
-
-
-=======
->>>>>>> 726c870e
 class FastTextEmbeddings(TokenEmbeddings):
     """FastText Embeddings with oov functionality"""
 
