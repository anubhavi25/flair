import logging
import re
from pathlib import Path
from typing import List, Union

import flair
from flair.data import (
    Sentence,
    Corpus,
    Token,
    FlairDataset,
)
from flair.datasets.base import find_train_dev_test_files
from flair.file_utils import cached_path, unzip_file

log = logging.getLogger("flair")


class UniversalDependenciesCorpus(Corpus):
    def __init__(
            self,
            data_folder: Union[str, Path],
            train_file=None,
            test_file=None,
            dev_file=None,
            in_memory: bool = True,
            split_multiwords: bool = True,
    ):
        """
        Instantiates a Corpus from CoNLL-U column-formatted task data such as the UD corpora

        :param data_folder: base folder with the task data
        :param train_file: the name of the train file
        :param test_file: the name of the test file
        :param dev_file: the name of the dev file, if None, dev data is sampled from train
        :param in_memory: If set to True, keeps full dataset in memory, otherwise does disk reads
        :param split_multiwords: If set to True, multiwords are split (default), otherwise kept as single tokens
        :return: a Corpus with annotated train, dev and test data
        """

        # find train, dev and test files if not specified
        dev_file, test_file, train_file = \
            find_train_dev_test_files(data_folder, dev_file, test_file, train_file)

        # get train data
        train = UniversalDependenciesDataset(train_file, in_memory=in_memory, split_multiwords=split_multiwords)

        # get test data
        test = UniversalDependenciesDataset(test_file, in_memory=in_memory, split_multiwords=split_multiwords) \
            if test_file is not None else None

        # get dev data
        dev = UniversalDependenciesDataset(dev_file, in_memory=in_memory, split_multiwords=split_multiwords) \
            if dev_file is not None else None

        super(UniversalDependenciesCorpus, self).__init__(
            train, dev, test, name=str(data_folder)
        )


class UniversalDependenciesDataset(FlairDataset):
    def __init__(self, path_to_conll_file: Union[str, Path], in_memory: bool = True, split_multiwords: bool = True):
        """
        Instantiates a column dataset in CoNLL-U format.

        :param path_to_conll_file: Path to the CoNLL-U formatted file
        :param in_memory: If set to True, keeps full dataset in memory, otherwise does disk reads
        """
        if type(path_to_conll_file) is str:
            path_to_conll_file = Path(path_to_conll_file)
        assert path_to_conll_file.exists()

        self.in_memory: bool = in_memory
        self.split_multiwords: bool = split_multiwords

        self.path_to_conll_file = path_to_conll_file
        self.total_sentence_count: int = 0

        with open(str(self.path_to_conll_file), encoding="utf-8") as file:

            # option 1: read only sentence boundaries as offset positions
            if not self.in_memory:
                self.indices: List[int] = []

                line = file.readline()
                position = 0
                while line:
                    line = line.strip()
                    if line == "":
                        self.indices.append(position)
                        position = file.tell()
                    line = file.readline()

                self.total_sentence_count = len(self.indices)

            # option 2: keep everything in memory
            if self.in_memory:
                self.sentences: List[Sentence] = []

                while True:
                    sentence = self._read_next_sentence(file)
                    if not sentence: break
                    self.sentences.append(sentence)

                self.total_sentence_count = len(self.sentences)

    def is_in_memory(self) -> bool:
        return self.in_memory

    def __len__(self):
        return self.total_sentence_count

    def __getitem__(self, index: int = 0) -> Sentence:

        # if in memory, retrieve parsed sentence
        if self.in_memory:
            sentence = self.sentences[index]

        # else skip to position in file where sentence begins
        else:
            with open(str(self.path_to_conll_file), encoding="utf-8") as file:
                file.seek(self.indices[index])
                sentence = self._read_next_sentence(file)

        return sentence

    def _read_next_sentence(self, file):
        line = file.readline()
        sentence: Sentence = Sentence()

        # current token ID
        token_idx = 0

        # handling for the awful UD multiword format
        current_multiword_text = ''
        current_multiword_sequence = ''
        current_multiword_first_token = 0
        current_multiword_last_token = 0

        while line:
            line = line.strip()
            fields: List[str] = re.split("\t+", line)

            # end of sentence
            if line == "":
                if len(sentence) > 0:
                    break

            # comments
            elif line.startswith("#"):
                line = file.readline()
                continue

            # ellipsis
            elif "." in fields[0]:
                line = file.readline()
                continue

            # if token is a multi-word
            elif "-" in fields[0]:
                line = file.readline()

                current_multiword_first_token = int(fields[0].split('-')[0])
                current_multiword_last_token = int(fields[0].split('-')[1])
                current_multiword_text = fields[1]
                current_multiword_sequence = ''

                if self.split_multiwords:
                    continue
                else:
                    token = Token(fields[1])
                    token.add_label("lemma", str(fields[2]))
                    if len(fields) > 9 and 'SpaceAfter=No' in fields[9]:
                        token.whitespace_after = False
                    sentence.add_token(token)
                    token_idx += 1

            # normal single-word tokens
            else:

                # if we don't split multiwords, skip over component words
                if not self.split_multiwords and token_idx < current_multiword_last_token:
                    token_idx += 1
                    line = file.readline()
                    continue

                # add token
                token = Token(fields[1], head_id=int(fields[6]))
                token.add_label("lemma", str(fields[2]))
                token.add_label("upos", str(fields[3]))
                token.add_label("pos", str(fields[4]))
                token.add_label("dependency", str(fields[7]))

                if len(fields) > 9 and 'SpaceAfter=No' in fields[9]:
                    token.whitespace_after = False

                # add morphological tags
                for morph in str(fields[5]).split("|"):
                    if "=" not in morph:
                        continue
                    token.add_label(morph.split("=")[0].lower(), morph.split("=")[1])

                if len(fields) > 10 and str(fields[10]) == "Y":
                    token.add_label("frame", str(fields[11]))

                token_idx += 1

                # derive whitespace logic for multiwords
                if token_idx <= current_multiword_last_token:
                    current_multiword_sequence += token.text

                # print(token)
                # print(current_multiword_last_token)
                # print(current_multiword_first_token)
                # if multi-word equals component tokens, there should be no whitespace
                if token_idx == current_multiword_last_token and current_multiword_sequence == current_multiword_text:
                    # go through all tokens in subword and set whitespace_after information
                    for i in range(current_multiword_last_token - current_multiword_first_token):
                        # print(i)
                        sentence[-(i+1)].whitespace_after = False

                sentence.add_token(token)

            line = file.readline()
        return sentence


class UD_ENGLISH(UniversalDependenciesCorpus):
    def __init__(self, base_path: Union[str, Path] = None, in_memory: bool = True, split_multiwords: bool = True):

        if type(base_path) == str:
            base_path: Path = Path(base_path)

        # this dataset name
        dataset_name = self.__class__.__name__.lower()

        # default dataset folder is the cache root
        if not base_path:
            base_path = Path(flair.cache_root) / "datasets"
        data_folder = base_path / dataset_name

        # download data if necessary
        web_path = "https://raw.githubusercontent.com/UniversalDependencies/UD_English-EWT/master"
        cached_path(f"{web_path}/en_ewt-ud-dev.conllu", Path("datasets") / dataset_name)
        cached_path(
            f"{web_path}/en_ewt-ud-test.conllu", Path("datasets") / dataset_name
        )
        cached_path(
            f"{web_path}/en_ewt-ud-train.conllu", Path("datasets") / dataset_name
        )

        super(UD_ENGLISH, self).__init__(data_folder, in_memory=in_memory, split_multiwords=split_multiwords)

<<<<<<< HEAD
class UD_ANCIENT_GREEK(UniversalDependenciesCorpus):
=======

class UD_KAZAKH(UniversalDependenciesCorpus):
>>>>>>> 14172c11
    def __init__(self, base_path: Union[str, Path] = None, in_memory: bool = True, split_multiwords: bool = True):

        if type(base_path) == str:
            base_path: Path = Path(base_path)

        # this dataset name
        dataset_name = self.__class__.__name__.lower()

        # default dataset folder is the cache root
        if not base_path:
            base_path = Path(flair.cache_root) / "datasets"
        data_folder = base_path / dataset_name

        # download data if necessary
<<<<<<< HEAD
        web_path = "https://raw.githubusercontent.com/UniversalDependencies/UD_Ancient_Greek-PROIEL/master"
        cached_path(f"{web_path}/grc_proiel-ud-dev.conllu", Path("datasets") / dataset_name)
        cached_path(
            f"{web_path}/grc_proiel-ud-test.conllu", Path("datasets") / dataset_name
        )
        cached_path(
            f"{web_path}/grc_proiel-ud-train.conllu", Path("datasets") / dataset_name
        )

        super(UD_ANCIENT_GREEK, self).__init__(data_folder, in_memory=in_memory, split_multiwords=split_multiwords)
=======
        web_path = "https://raw.githubusercontent.com/UniversalDependencies/UD_Kazakh-KTB/master"
        cached_path(
            f"{web_path}/kk_ktb-ud-test.conllu", Path("datasets") / dataset_name
        )
        cached_path(
            f"{web_path}/kk_ktb-ud-train.conllu", Path("datasets") / dataset_name
        )

        super(UD_KAZAKH, self).__init__(data_folder, in_memory=in_memory, split_multiwords=split_multiwords)

>>>>>>> 14172c11

class UD_OLD_CHURCH_SLAVONIC(UniversalDependenciesCorpus):
    def __init__(self, base_path: Union[str, Path] = None, in_memory: bool = True, split_multiwords: bool = True):

        if type(base_path) == str:
            base_path: Path = Path(base_path)

        # this dataset name
        dataset_name = self.__class__.__name__.lower()

        # default dataset folder is the cache root
        if not base_path:
            base_path = Path(flair.cache_root) / "datasets"
        data_folder = base_path / dataset_name

        # download data if necessary
        web_path = "https://raw.githubusercontent.com/UniversalDependencies/UD_Old_Church_Slavonic-PROIEL/master"
        cached_path(f"{web_path}/cu_proiel-ud-dev.conllu", Path("datasets") / dataset_name)
        cached_path(
            f"{web_path}/cu_proiel-ud-test.conllu", Path("datasets") / dataset_name
        )
        cached_path(
            f"{web_path}/cu_proiel-ud-train.conllu", Path("datasets") / dataset_name
        )

        super(UD_OLD_CHURCH_SLAVONIC, self).__init__(data_folder, in_memory=in_memory, split_multiwords=split_multiwords)


class UD_ARMENIAN(UniversalDependenciesCorpus):
    def __init__(self, base_path: Union[str, Path] = None, in_memory: bool = True, split_multiwords: bool = True):

        if type(base_path) == str:
            base_path: Path = Path(base_path)

        # this dataset name
        dataset_name = self.__class__.__name__.lower()

        # default dataset folder is the cache root
        if not base_path:
            base_path = Path(flair.cache_root) / "datasets"
        data_folder = base_path / dataset_name

        # download data if necessary
        web_path = "https://raw.githubusercontent.com/UniversalDependencies/UD_Armenian-ArmTDP/master/"
        cached_path(f"{web_path}/hy_armtdp-ud-dev.conllu", Path("datasets") / dataset_name)
        cached_path(
            f"{web_path}/hy_armtdp-ud-test.conllu", Path("datasets") / dataset_name
        )
        cached_path(
            f"{web_path}/hy_armtdp-ud-train.conllu", Path("datasets") / dataset_name
        )

        super(UD_ARMENIAN, self).__init__(data_folder, in_memory=in_memory, split_multiwords=split_multiwords)

class UD_ESTONIAN(UniversalDependenciesCorpus):
    def __init__(self, base_path: Union[str, Path] = None, in_memory: bool = True, split_multiwords: bool = True):

        if type(base_path) == str:
            base_path: Path = Path(base_path)

        # this dataset name
        dataset_name = self.__class__.__name__.lower()

        # default dataset folder is the cache root
        if not base_path:
            base_path = Path(flair.cache_root) / "datasets"
        data_folder = base_path / dataset_name

        # download data if necessary
        web_path = "https://raw.githubusercontent.com/UniversalDependencies/UD_Estonian-EDT/master"
        cached_path(f"{web_path}/et_edt-ud-dev.conllu", Path("datasets") / dataset_name)
        cached_path(
            f"{web_path}/et_edt-ud-test.conllu", Path("datasets") / dataset_name
        )
        cached_path(
            f"{web_path}/et_edt-ud-train.conllu", Path("datasets") / dataset_name
        )

        super(UD_ESTONIAN, self).__init__(data_folder, in_memory=in_memory, split_multiwords=split_multiwords)


class UD_GERMAN(UniversalDependenciesCorpus):
    def __init__(self, base_path: Union[str, Path] = None, in_memory: bool = True, split_multiwords: bool = True):

        if type(base_path) == str:
            base_path: Path = Path(base_path)

        # this dataset name
        dataset_name = self.__class__.__name__.lower()

        # default dataset folder is the cache root
        if not base_path:
            base_path = Path(flair.cache_root) / "datasets"
        data_folder = base_path / dataset_name

        # download data if necessary
        ud_path = "https://raw.githubusercontent.com/UniversalDependencies/UD_German-GSD/master"
        cached_path(f"{ud_path}/de_gsd-ud-dev.conllu", Path("datasets") / dataset_name)
        cached_path(f"{ud_path}/de_gsd-ud-test.conllu", Path("datasets") / dataset_name)
        cached_path(
            f"{ud_path}/de_gsd-ud-train.conllu", Path("datasets") / dataset_name
        )

        super(UD_GERMAN, self).__init__(data_folder, in_memory=in_memory, split_multiwords=split_multiwords)


class UD_GERMAN_HDT(UniversalDependenciesCorpus):
    def __init__(self, base_path: Union[str, Path] = None, in_memory: bool = False, split_multiwords: bool = True):

        if type(base_path) == str:
            base_path: Path = Path(base_path)

        # this dataset name
        dataset_name = self.__class__.__name__.lower()

        # default dataset folder is the cache root
        if not base_path:
            base_path = Path(flair.cache_root) / "datasets"
        data_folder = base_path / dataset_name

        # download data if necessary
        ud_path = (
            "https://raw.githubusercontent.com/UniversalDependencies/UD_German-HDT/dev"
        )
        cached_path(f"{ud_path}/de_hdt-ud-dev.conllu", Path("datasets") / dataset_name)
        cached_path(f"{ud_path}/de_hdt-ud-test.conllu", Path("datasets") / dataset_name)

        train_filenames = [
            "de_hdt-ud-train-a-1.conllu",
            "de_hdt-ud-train-a-2.conllu",
            "de_hdt-ud-train-b-1.conllu",
            "de_hdt-ud-train-b-2.conllu",
        ]

        for train_file in train_filenames:
            cached_path(
                f"{ud_path}/{train_file}", Path("datasets") / dataset_name / "original"
            )

        data_path = Path(flair.cache_root) / "datasets" / dataset_name

        new_train_file: Path = data_path / "de_hdt-ud-train-all.conllu"

        if not new_train_file.is_file():
            with open(new_train_file, "wt") as f_out:
                for train_filename in train_filenames:
                    with open(data_path / "original" / train_filename, "rt") as f_in:
                        f_out.write(f_in.read())

        super(UD_GERMAN_HDT, self).__init__(data_folder, in_memory=in_memory, split_multiwords=split_multiwords)


class UD_DUTCH(UniversalDependenciesCorpus):
    def __init__(self, base_path: Union[str, Path] = None, in_memory: bool = True, split_multiwords: bool = True):

        if type(base_path) == str:
            base_path: Path = Path(base_path)

        # this dataset name
        dataset_name = self.__class__.__name__.lower()

        # default dataset folder is the cache root
        if not base_path:
            base_path = Path(flair.cache_root) / "datasets"
        data_folder = base_path / dataset_name

        # download data if necessary
        ud_path = "https://raw.githubusercontent.com/UniversalDependencies/UD_Dutch-Alpino/master"
        cached_path(
            f"{ud_path}/nl_alpino-ud-dev.conllu", Path("datasets") / dataset_name
        )
        cached_path(
            f"{ud_path}/nl_alpino-ud-test.conllu", Path("datasets") / dataset_name
        )
        cached_path(
            f"{ud_path}/nl_alpino-ud-train.conllu", Path("datasets") / dataset_name
        )

        super(UD_DUTCH, self).__init__(data_folder, in_memory=in_memory, split_multiwords=split_multiwords)

class UD_FAROESE(UniversalDependenciesCorpus):
    """ This treebank includes the Faroese treebank dataset from the following link:
    https://github.com/UniversalDependencies/UD_Faroese-FarPaHC/tree/master
    
    Faronese is a small Western Scandinavian language with 60.000-100.000, related to Icelandic and Old Norse"""
    def __init__(self, base_path: Union[str, Path] = None, in_memory: bool = True, split_multiwords: bool = True):

        if type(base_path) == str:
            base_path: Path = Path(base_path)

        # this dataset name
        dataset_name = self.__class__.__name__.lower()

        # default dataset folder is the cache root
        if not base_path:
            base_path = Path(flair.cache_root) / "datasets"
        data_folder = base_path / dataset_name

        # download data if necessary
        web_path = "https://raw.githubusercontent.com/UniversalDependencies/UD_Faroese-FarPaHC/master"
        cached_path(
            f"{web_path}/fo_farpahc-ud-dev.conllu", Path("datasets") / dataset_name
        )
        cached_path(
            f"{web_path}/fo_farpahc-ud-test.conllu", Path("datasets") / dataset_name
        )
        cached_path(
            f"{web_path}/fo_farpahc-ud-train.conllu", Path("datasets") / dataset_name
        )

        super(UD_FAROESE, self).__init__(data_folder, in_memory=in_memory, split_multiwords=split_multiwords)


class UD_FRENCH(UniversalDependenciesCorpus):
    def __init__(self, base_path: Union[str, Path] = None, in_memory: bool = True, split_multiwords: bool = True):

        if type(base_path) == str:
            base_path: Path = Path(base_path)

        # this dataset name
        dataset_name = self.__class__.__name__.lower()

        # default dataset folder is the cache root
        if not base_path:
            base_path = Path(flair.cache_root) / "datasets"
        data_folder = base_path / dataset_name

        # download data if necessary
        ud_path = "https://raw.githubusercontent.com/UniversalDependencies/UD_French-GSD/master"
        cached_path(f"{ud_path}/fr_gsd-ud-dev.conllu", Path("datasets") / dataset_name)
        cached_path(f"{ud_path}/fr_gsd-ud-test.conllu", Path("datasets") / dataset_name)
        cached_path(
            f"{ud_path}/fr_gsd-ud-train.conllu", Path("datasets") / dataset_name
        )
        super(UD_FRENCH, self).__init__(data_folder, in_memory=in_memory, split_multiwords=split_multiwords)


class UD_ITALIAN(UniversalDependenciesCorpus):
    def __init__(self, base_path: Union[str, Path] = None, in_memory: bool = True, split_multiwords: bool = True):

        if type(base_path) == str:
            base_path: Path = Path(base_path)

        # this dataset name
        dataset_name = self.__class__.__name__.lower()

        # default dataset folder is the cache root
        if not base_path:
            base_path = Path(flair.cache_root) / "datasets"
        data_folder = base_path / dataset_name

        # download data if necessary
        ud_path = "https://raw.githubusercontent.com/UniversalDependencies/UD_Italian-ISDT/master"
        cached_path(f"{ud_path}/it_isdt-ud-dev.conllu", Path("datasets") / dataset_name)
        cached_path(
            f"{ud_path}/it_isdt-ud-test.conllu", Path("datasets") / dataset_name
        )
        cached_path(
            f"{ud_path}/it_isdt-ud-train.conllu", Path("datasets") / dataset_name
        )
        super(UD_ITALIAN, self).__init__(data_folder, in_memory=in_memory, split_multiwords=split_multiwords)


class UD_SPANISH(UniversalDependenciesCorpus):
    def __init__(self, base_path: Union[str, Path] = None, in_memory: bool = True, split_multiwords: bool = True):

        if type(base_path) == str:
            base_path: Path = Path(base_path)

        # this dataset name
        dataset_name = self.__class__.__name__.lower()

        # default dataset folder is the cache root
        if not base_path:
            base_path = Path(flair.cache_root) / "datasets"
        data_folder = base_path / dataset_name

        # download data if necessary
        ud_path = "https://raw.githubusercontent.com/UniversalDependencies/UD_Spanish-GSD/master"
        cached_path(f"{ud_path}/es_gsd-ud-dev.conllu", Path("datasets") / dataset_name)
        cached_path(f"{ud_path}/es_gsd-ud-test.conllu", Path("datasets") / dataset_name)
        cached_path(
            f"{ud_path}/es_gsd-ud-train.conllu", Path("datasets") / dataset_name
        )
        super(UD_SPANISH, self).__init__(data_folder, in_memory=in_memory, split_multiwords=split_multiwords)


class UD_PORTUGUESE(UniversalDependenciesCorpus):
    def __init__(self, base_path: Union[str, Path] = None, in_memory: bool = True, split_multiwords: bool = True):

        if type(base_path) == str:
            base_path: Path = Path(base_path)

        # this dataset name
        dataset_name = self.__class__.__name__.lower()

        # default dataset folder is the cache root
        if not base_path:
            base_path = Path(flair.cache_root) / "datasets"
        data_folder = base_path / dataset_name

        # download data if necessary
        ud_path = "https://raw.githubusercontent.com/UniversalDependencies/UD_Portuguese-Bosque/master"
        cached_path(
            f"{ud_path}/pt_bosque-ud-dev.conllu", Path("datasets") / dataset_name
        )
        cached_path(
            f"{ud_path}/pt_bosque-ud-test.conllu", Path("datasets") / dataset_name
        )
        cached_path(
            f"{ud_path}/pt_bosque-ud-train.conllu", Path("datasets") / dataset_name
        )
        super(UD_PORTUGUESE, self).__init__(data_folder, in_memory=in_memory, split_multiwords=split_multiwords)


class UD_ROMANIAN(UniversalDependenciesCorpus):
    def __init__(self, base_path: Union[str, Path] = None, in_memory: bool = True, split_multiwords: bool = True):

        if type(base_path) == str:
            base_path: Path = Path(base_path)

        # this dataset name
        dataset_name = self.__class__.__name__.lower()

        # default dataset folder is the cache root
        if not base_path:
            base_path = Path(flair.cache_root) / "datasets"
        data_folder = base_path / dataset_name

        # download data if necessary
        ud_path = "https://raw.githubusercontent.com/UniversalDependencies/UD_Romanian-RRT/master"
        cached_path(f"{ud_path}/ro_rrt-ud-dev.conllu", Path("datasets") / dataset_name)
        cached_path(f"{ud_path}/ro_rrt-ud-test.conllu", Path("datasets") / dataset_name)
        cached_path(
            f"{ud_path}/ro_rrt-ud-train.conllu", Path("datasets") / dataset_name
        )
        super(UD_ROMANIAN, self).__init__(data_folder, in_memory=in_memory, split_multiwords=split_multiwords)


class UD_CATALAN(UniversalDependenciesCorpus):
    def __init__(self, base_path: Union[str, Path] = None, in_memory: bool = True, split_multiwords: bool = True):

        if type(base_path) == str:
            base_path: Path = Path(base_path)

        # this dataset name
        dataset_name = self.__class__.__name__.lower()

        # default dataset folder is the cache root
        if not base_path:
            base_path = Path(flair.cache_root) / "datasets"
        data_folder = base_path / dataset_name

        # download data if necessary
        ud_path = "https://raw.githubusercontent.com/UniversalDependencies/UD_Catalan-AnCora/master"
        cached_path(
            f"{ud_path}/ca_ancora-ud-dev.conllu", Path("datasets") / dataset_name
        )
        cached_path(
            f"{ud_path}/ca_ancora-ud-test.conllu", Path("datasets") / dataset_name
        )
        cached_path(
            f"{ud_path}/ca_ancora-ud-train.conllu", Path("datasets") / dataset_name
        )
        super(UD_CATALAN, self).__init__(data_folder, in_memory=in_memory, split_multiwords=split_multiwords)


class UD_POLISH(UniversalDependenciesCorpus):
    def __init__(self, base_path: Union[str, Path] = None, in_memory: bool = True, split_multiwords: bool = True):

        if type(base_path) == str:
            base_path: Path = Path(base_path)

        # this dataset name
        dataset_name = self.__class__.__name__.lower()

        # default dataset folder is the cache root
        if not base_path:
            base_path = Path(flair.cache_root) / "datasets"
        data_folder = base_path / dataset_name

        # download data if necessary
        ud_path = "https://raw.githubusercontent.com/UniversalDependencies/UD_Polish-LFG/master"
        cached_path(f"{ud_path}/pl_lfg-ud-dev.conllu", Path("datasets") / dataset_name)
        cached_path(f"{ud_path}/pl_lfg-ud-test.conllu", Path("datasets") / dataset_name)
        cached_path(
            f"{ud_path}/pl_lfg-ud-train.conllu", Path("datasets") / dataset_name
        )

        super(UD_POLISH, self).__init__(data_folder, in_memory=in_memory, split_multiwords=split_multiwords)


class UD_CZECH(UniversalDependenciesCorpus):
    def __init__(self, base_path: Union[str, Path] = None, in_memory: bool = False, split_multiwords: bool = True):

        if type(base_path) == str:
            base_path: Path = Path(base_path)

        # this dataset name
        dataset_name = self.__class__.__name__.lower()

        # default dataset folder is the cache root
        if not base_path:
            base_path = Path(flair.cache_root) / "datasets"
        data_folder = base_path / dataset_name

        # download data if necessary
        ud_path = "https://raw.githubusercontent.com/UniversalDependencies/UD_Czech-PDT/master"
        cached_path(f"{ud_path}/cs_pdt-ud-dev.conllu", Path("datasets") / dataset_name)
        cached_path(f"{ud_path}/cs_pdt-ud-test.conllu", Path("datasets") / dataset_name)
        cached_path(
            f"{ud_path}/cs_pdt-ud-train-c.conllu",
            Path("datasets") / dataset_name / "original",
        )
        cached_path(
            f"{ud_path}/cs_pdt-ud-train-l.conllu",
            Path("datasets") / dataset_name / "original",
        )
        cached_path(
            f"{ud_path}/cs_pdt-ud-train-m.conllu",
            Path("datasets") / dataset_name / "original",
        )
        cached_path(
            f"{ud_path}/cs_pdt-ud-train-v.conllu",
            Path("datasets") / dataset_name / "original",
        )
        data_path = Path(flair.cache_root) / "datasets" / dataset_name

        train_filenames = [
            "cs_pdt-ud-train-c.conllu",
            "cs_pdt-ud-train-l.conllu",
            "cs_pdt-ud-train-m.conllu",
            "cs_pdt-ud-train-v.conllu",
        ]

        new_train_file: Path = data_path / "cs_pdt-ud-train-all.conllu"

        if not new_train_file.is_file():
            with open(new_train_file, "wt") as f_out:
                for train_filename in train_filenames:
                    with open(data_path / "original" / train_filename, "rt") as f_in:
                        f_out.write(f_in.read())
        super(UD_CZECH, self).__init__(data_folder, in_memory=in_memory, split_multiwords=split_multiwords)


class UD_SLOVAK(UniversalDependenciesCorpus):
    def __init__(self, base_path: Union[str, Path] = None, in_memory: bool = True, split_multiwords: bool = True):

        if type(base_path) == str:
            base_path: Path = Path(base_path)

        # this dataset name
        dataset_name = self.__class__.__name__.lower()

        # default dataset folder is the cache root
        if not base_path:
            base_path = Path(flair.cache_root) / "datasets"
        data_folder = base_path / dataset_name

        # download data if necessary
        ud_path = "https://raw.githubusercontent.com/UniversalDependencies/UD_Slovak-SNK/master"
        cached_path(f"{ud_path}/sk_snk-ud-dev.conllu", Path("datasets") / dataset_name)
        cached_path(f"{ud_path}/sk_snk-ud-test.conllu", Path("datasets") / dataset_name)
        cached_path(
            f"{ud_path}/sk_snk-ud-train.conllu", Path("datasets") / dataset_name
        )

        super(UD_SLOVAK, self).__init__(data_folder, in_memory=in_memory, split_multiwords=split_multiwords)


class UD_SWEDISH(UniversalDependenciesCorpus):
    def __init__(self, base_path: Union[str, Path] = None, in_memory: bool = True, split_multiwords: bool = True):

        if type(base_path) == str:
            base_path: Path = Path(base_path)

        # this dataset name
        dataset_name = self.__class__.__name__.lower()

        # default dataset folder is the cache root
        if not base_path:
            base_path = Path(flair.cache_root) / "datasets"
        data_folder = base_path / dataset_name

        # download data if necessary
        ud_path = "https://raw.githubusercontent.com/UniversalDependencies/UD_Swedish-Talbanken/master"
        cached_path(
            f"{ud_path}/sv_talbanken-ud-dev.conllu", Path("datasets") / dataset_name
        )
        cached_path(
            f"{ud_path}/sv_talbanken-ud-test.conllu", Path("datasets") / dataset_name
        )
        cached_path(
            f"{ud_path}/sv_talbanken-ud-train.conllu", Path("datasets") / dataset_name
        )

        super(UD_SWEDISH, self).__init__(data_folder, in_memory=in_memory, split_multiwords=split_multiwords)


class UD_DANISH(UniversalDependenciesCorpus):
    def __init__(self, base_path: Union[str, Path] = None, in_memory: bool = True, split_multiwords: bool = True):

        if type(base_path) == str:
            base_path: Path = Path(base_path)

        # this dataset name
        dataset_name = self.__class__.__name__.lower()

        # default dataset folder is the cache root
        if not base_path:
            base_path = Path(flair.cache_root) / "datasets"
        data_folder = base_path / dataset_name

        # download data if necessary
        ud_path = "https://raw.githubusercontent.com/UniversalDependencies/UD_Danish-DDT/master"
        cached_path(f"{ud_path}/da_ddt-ud-dev.conllu", Path("datasets") / dataset_name)
        cached_path(f"{ud_path}/da_ddt-ud-test.conllu", Path("datasets") / dataset_name)
        cached_path(
            f"{ud_path}/da_ddt-ud-train.conllu", Path("datasets") / dataset_name
        )

        super(UD_DANISH, self).__init__(data_folder, in_memory=in_memory, split_multiwords=split_multiwords)


class UD_NORWEGIAN(UniversalDependenciesCorpus):
    def __init__(self, base_path: Union[str, Path] = None, in_memory: bool = True, split_multiwords: bool = True):

        if type(base_path) == str:
            base_path: Path = Path(base_path)

        # this dataset name
        dataset_name = self.__class__.__name__.lower()

        # default dataset folder is the cache root
        if not base_path:
            base_path = Path(flair.cache_root) / "datasets"
        data_folder = base_path / dataset_name

        # download data if necessary
        ud_path = "https://raw.githubusercontent.com/UniversalDependencies/UD_Norwegian-Bokmaal/master"
        cached_path(
            f"{ud_path}/no_bokmaal-ud-dev.conllu", Path("datasets") / dataset_name
        )
        cached_path(
            f"{ud_path}/no_bokmaal-ud-test.conllu", Path("datasets") / dataset_name
        )
        cached_path(
            f"{ud_path}/no_bokmaal-ud-train.conllu", Path("datasets") / dataset_name
        )

        super(UD_NORWEGIAN, self).__init__(data_folder, in_memory=in_memory, split_multiwords=split_multiwords)


class UD_FINNISH(UniversalDependenciesCorpus):
    def __init__(self, base_path: Union[str, Path] = None, in_memory: bool = True, split_multiwords: bool = True):

        if type(base_path) == str:
            base_path: Path = Path(base_path)

        # this dataset name
        dataset_name = self.__class__.__name__.lower()

        # default dataset folder is the cache root
        if not base_path:
            base_path = Path(flair.cache_root) / "datasets"
        data_folder = base_path / dataset_name

        # download data if necessary
        ud_path = "https://raw.githubusercontent.com/UniversalDependencies/UD_Finnish-TDT/master"
        cached_path(f"{ud_path}/fi_tdt-ud-dev.conllu", Path("datasets") / dataset_name)
        cached_path(f"{ud_path}/fi_tdt-ud-test.conllu", Path("datasets") / dataset_name)
        cached_path(
            f"{ud_path}/fi_tdt-ud-train.conllu", Path("datasets") / dataset_name
        )

        super(UD_FINNISH, self).__init__(data_folder, in_memory=in_memory, split_multiwords=split_multiwords)


class UD_SLOVENIAN(UniversalDependenciesCorpus):
    def __init__(self, base_path: Union[str, Path] = None, in_memory: bool = True, split_multiwords: bool = True):

        if type(base_path) == str:
            base_path: Path = Path(base_path)

        # this dataset name
        dataset_name = self.__class__.__name__.lower()

        # default dataset folder is the cache root
        if not base_path:
            base_path = Path(flair.cache_root) / "datasets"
        data_folder = base_path / dataset_name

        # download data if necessary
        ud_path = "https://raw.githubusercontent.com/UniversalDependencies/UD_Slovenian-SSJ/master"
        cached_path(f"{ud_path}/sl_ssj-ud-dev.conllu", Path("datasets") / dataset_name)
        cached_path(f"{ud_path}/sl_ssj-ud-test.conllu", Path("datasets") / dataset_name)
        cached_path(
            f"{ud_path}/sl_ssj-ud-train.conllu", Path("datasets") / dataset_name
        )

        super(UD_SLOVENIAN, self).__init__(data_folder, in_memory=in_memory, split_multiwords=split_multiwords)


class UD_CROATIAN(UniversalDependenciesCorpus):
    def __init__(self, base_path: Union[str, Path] = None, in_memory: bool = True, split_multiwords: bool = True):

        if type(base_path) == str:
            base_path: Path = Path(base_path)

        # this dataset name
        dataset_name = self.__class__.__name__.lower()

        # default dataset folder is the cache root
        if not base_path:
            base_path = Path(flair.cache_root) / "datasets"
        data_folder = base_path / dataset_name

        # download data if necessary
        ud_path = "https://raw.githubusercontent.com/UniversalDependencies/UD_Croatian-SET/master"
        cached_path(f"{ud_path}/hr_set-ud-dev.conllu", Path("datasets") / dataset_name)
        cached_path(f"{ud_path}/hr_set-ud-test.conllu", Path("datasets") / dataset_name)
        cached_path(
            f"{ud_path}/hr_set-ud-train.conllu", Path("datasets") / dataset_name
        )

        super(UD_CROATIAN, self).__init__(data_folder, in_memory=in_memory, split_multiwords=split_multiwords)


class UD_SERBIAN(UniversalDependenciesCorpus):
    def __init__(self, base_path: Union[str, Path] = None, in_memory: bool = True, split_multiwords: bool = True):

        if type(base_path) == str:
            base_path: Path = Path(base_path)

        # this dataset name
        dataset_name = self.__class__.__name__.lower()

        # default dataset folder is the cache root
        if not base_path:
            base_path = Path(flair.cache_root) / "datasets"
        data_folder = base_path / dataset_name

        # download data if necessary
        ud_path = "https://raw.githubusercontent.com/UniversalDependencies/UD_Serbian-SET/master"
        cached_path(f"{ud_path}/sr_set-ud-dev.conllu", Path("datasets") / dataset_name)
        cached_path(f"{ud_path}/sr_set-ud-test.conllu", Path("datasets") / dataset_name)
        cached_path(
            f"{ud_path}/sr_set-ud-train.conllu", Path("datasets") / dataset_name
        )

        super(UD_SERBIAN, self).__init__(data_folder, in_memory=in_memory, split_multiwords=split_multiwords)


class UD_BULGARIAN(UniversalDependenciesCorpus):
    def __init__(self, base_path: Union[str, Path] = None, in_memory: bool = True, split_multiwords: bool = True):

        if type(base_path) == str:
            base_path: Path = Path(base_path)

        # this dataset name
        dataset_name = self.__class__.__name__.lower()

        # default dataset folder is the cache root
        if not base_path:
            base_path = Path(flair.cache_root) / "datasets"
        data_folder = base_path / dataset_name

        # download data if necessary
        ud_path = "https://raw.githubusercontent.com/UniversalDependencies/UD_Bulgarian-BTB/master"
        cached_path(f"{ud_path}/bg_btb-ud-dev.conllu", Path("datasets") / dataset_name)
        cached_path(f"{ud_path}/bg_btb-ud-test.conllu", Path("datasets") / dataset_name)
        cached_path(
            f"{ud_path}/bg_btb-ud-train.conllu", Path("datasets") / dataset_name
        )

        super(UD_BULGARIAN, self).__init__(data_folder, in_memory=in_memory, split_multiwords=split_multiwords)


class UD_ARABIC(UniversalDependenciesCorpus):
    def __init__(self, base_path: Union[str, Path] = None, in_memory: bool = True, split_multiwords: bool = True):

        if type(base_path) == str:
            base_path: Path = Path(base_path)

        # this dataset name
        dataset_name = self.__class__.__name__.lower()

        # default dataset folder is the cache root
        if not base_path:
            base_path = Path(flair.cache_root) / "datasets"
        data_folder = base_path / dataset_name

        # download data if necessary
        ud_path = "https://raw.githubusercontent.com/UniversalDependencies/UD_Arabic-PADT/master"
        cached_path(f"{ud_path}/ar_padt-ud-dev.conllu", Path("datasets") / dataset_name)
        cached_path(
            f"{ud_path}/ar_padt-ud-test.conllu", Path("datasets") / dataset_name
        )
        cached_path(
            f"{ud_path}/ar_padt-ud-train.conllu", Path("datasets") / dataset_name
        )
        super(UD_ARABIC, self).__init__(data_folder, in_memory=in_memory, split_multiwords=split_multiwords)


class UD_HEBREW(UniversalDependenciesCorpus):
    def __init__(self, base_path: Union[str, Path] = None, in_memory: bool = True, split_multiwords: bool = True):

        if type(base_path) == str:
            base_path: Path = Path(base_path)

        # this dataset name
        dataset_name = self.__class__.__name__.lower()

        # default dataset folder is the cache root
        if not base_path:
            base_path = Path(flair.cache_root) / "datasets"
        data_folder = base_path / dataset_name

        # download data if necessary
        ud_path = "https://raw.githubusercontent.com/UniversalDependencies/UD_Hebrew-HTB/master"
        cached_path(f"{ud_path}/he_htb-ud-dev.conllu", Path("datasets") / dataset_name)
        cached_path(f"{ud_path}/he_htb-ud-test.conllu", Path("datasets") / dataset_name)
        cached_path(
            f"{ud_path}/he_htb-ud-train.conllu", Path("datasets") / dataset_name
        )
        super(UD_HEBREW, self).__init__(data_folder, in_memory=in_memory, split_multiwords=split_multiwords)


class UD_TURKISH(UniversalDependenciesCorpus):
    def __init__(self, base_path: Union[str, Path] = None, in_memory: bool = True, split_multiwords: bool = True):

        if type(base_path) == str:
            base_path: Path = Path(base_path)

        # this dataset name
        dataset_name = self.__class__.__name__.lower()

        # default dataset folder is the cache root
        if not base_path:
            base_path = Path(flair.cache_root) / "datasets"
        data_folder = base_path / dataset_name

        # download data if necessary
        ud_path = "https://raw.githubusercontent.com/UniversalDependencies/UD_Turkish-IMST/master"
        cached_path(f"{ud_path}/tr_imst-ud-dev.conllu", Path("datasets") / dataset_name)
        cached_path(
            f"{ud_path}/tr_imst-ud-test.conllu", Path("datasets") / dataset_name
        )
        cached_path(
            f"{ud_path}/tr_imst-ud-train.conllu", Path("datasets") / dataset_name
        )

        super(UD_TURKISH, self).__init__(data_folder, in_memory=in_memory, split_multiwords=split_multiwords)


class UD_PERSIAN(UniversalDependenciesCorpus):
    def __init__(self, base_path: Union[str, Path] = None, in_memory: bool = True, split_multiwords: bool = True):

        if type(base_path) == str:
            base_path: Path = Path(base_path)

        # this dataset name
        dataset_name = self.__class__.__name__.lower()

        # default dataset folder is the cache root
        if not base_path:
            base_path = Path(flair.cache_root) / "datasets"
        data_folder = base_path / dataset_name

        # download data if necessary
        ud_path = "https://raw.githubusercontent.com/UniversalDependencies/UD_Persian-Seraji/master"
        cached_path(
            f"{ud_path}/fa_seraji-ud-dev.conllu", Path("datasets") / dataset_name
        )
        cached_path(
            f"{ud_path}/fa_seraji-ud-test.conllu", Path("datasets") / dataset_name
        )
        cached_path(
            f"{ud_path}/fa_seraji-ud-train.conllu", Path("datasets") / dataset_name
        )

        super(UD_PERSIAN, self).__init__(data_folder, in_memory=in_memory, split_multiwords=split_multiwords)


class UD_RUSSIAN(UniversalDependenciesCorpus):
    def __init__(self, base_path: Union[str, Path] = None, in_memory: bool = True, split_multiwords: bool = True):

        if type(base_path) == str:
            base_path: Path = Path(base_path)

        # this dataset name
        dataset_name = self.__class__.__name__.lower()

        # default dataset folder is the cache root
        if not base_path:
            base_path = Path(flair.cache_root) / "datasets"
        data_folder = base_path / dataset_name

        # download data if necessary
        ud_path = "https://raw.githubusercontent.com/UniversalDependencies/UD_Russian-SynTagRus/master"
        cached_path(
            f"{ud_path}/ru_syntagrus-ud-dev.conllu", Path("datasets") / dataset_name
        )
        cached_path(
            f"{ud_path}/ru_syntagrus-ud-test.conllu", Path("datasets") / dataset_name
        )
        cached_path(
            f"{ud_path}/ru_syntagrus-ud-train.conllu", Path("datasets") / dataset_name
        )

        super(UD_RUSSIAN, self).__init__(data_folder, in_memory=in_memory, split_multiwords=split_multiwords)


class UD_HINDI(UniversalDependenciesCorpus):
    def __init__(self, base_path: Union[str, Path] = None, in_memory: bool = True, split_multiwords: bool = True):

        if type(base_path) == str:
            base_path: Path = Path(base_path)

        # this dataset name
        dataset_name = self.__class__.__name__.lower()

        # default dataset folder is the cache root
        if not base_path:
            base_path = Path(flair.cache_root) / "datasets"
        data_folder = base_path / dataset_name

        # download data if necessary
        ud_path = "https://raw.githubusercontent.com/UniversalDependencies/UD_Hindi-HDTB/master"
        cached_path(f"{ud_path}/hi_hdtb-ud-dev.conllu", Path("datasets") / dataset_name)
        cached_path(
            f"{ud_path}/hi_hdtb-ud-test.conllu", Path("datasets") / dataset_name
        )
        cached_path(
            f"{ud_path}/hi_hdtb-ud-train.conllu", Path("datasets") / dataset_name
        )

        super(UD_HINDI, self).__init__(data_folder, in_memory=in_memory, split_multiwords=split_multiwords)


class UD_INDONESIAN(UniversalDependenciesCorpus):
    def __init__(self, base_path: Union[str, Path] = None, in_memory: bool = True, split_multiwords: bool = True):

        if type(base_path) == str:
            base_path: Path = Path(base_path)

        # this dataset name
        dataset_name = self.__class__.__name__.lower()

        # default dataset folder is the cache root
        if not base_path:
            base_path = Path(flair.cache_root) / "datasets"
        data_folder = base_path / dataset_name

        # download data if necessary
        ud_path = "https://raw.githubusercontent.com/UniversalDependencies/UD_Indonesian-GSD/master"
        cached_path(f"{ud_path}/id_gsd-ud-dev.conllu", Path("datasets") / dataset_name)
        cached_path(f"{ud_path}/id_gsd-ud-test.conllu", Path("datasets") / dataset_name)
        cached_path(
            f"{ud_path}/id_gsd-ud-train.conllu", Path("datasets") / dataset_name
        )

        super(UD_INDONESIAN, self).__init__(data_folder, in_memory=in_memory, split_multiwords=split_multiwords)


class UD_JAPANESE(UniversalDependenciesCorpus):
    def __init__(self, base_path: Union[str, Path] = None, in_memory: bool = True, split_multiwords: bool = True):

        if type(base_path) == str:
            base_path: Path = Path(base_path)

        # this dataset name
        dataset_name = self.__class__.__name__.lower()

        # default dataset folder is the cache root
        if not base_path:
            base_path = Path(flair.cache_root) / "datasets"
        data_folder = base_path / dataset_name

        # download data if necessary
        ud_path = "https://raw.githubusercontent.com/UniversalDependencies/UD_Japanese-GSD/master"
        cached_path(f"{ud_path}/ja_gsd-ud-dev.conllu", Path("datasets") / dataset_name)
        cached_path(f"{ud_path}/ja_gsd-ud-test.conllu", Path("datasets") / dataset_name)
        cached_path(
            f"{ud_path}/ja_gsd-ud-train.conllu", Path("datasets") / dataset_name
        )

        super(UD_JAPANESE, self).__init__(data_folder, in_memory=in_memory, split_multiwords=split_multiwords)


class UD_CHINESE(UniversalDependenciesCorpus):
    def __init__(self, base_path: Union[str, Path] = None, in_memory: bool = True, split_multiwords: bool = True):

        if type(base_path) == str:
            base_path: Path = Path(base_path)

        # this dataset name
        dataset_name = self.__class__.__name__.lower()

        # default dataset folder is the cache root
        if not base_path:
            base_path = Path(flair.cache_root) / "datasets"
        data_folder = base_path / dataset_name

        # download data if necessary
        ud_path = "https://raw.githubusercontent.com/UniversalDependencies/UD_Chinese-GSD/master"
        cached_path(f"{ud_path}/zh_gsd-ud-dev.conllu", Path("datasets") / dataset_name)
        cached_path(f"{ud_path}/zh_gsd-ud-test.conllu", Path("datasets") / dataset_name)
        cached_path(
            f"{ud_path}/zh_gsd-ud-train.conllu", Path("datasets") / dataset_name
        )

        super(UD_CHINESE, self).__init__(data_folder, in_memory=in_memory, split_multiwords=split_multiwords)


class UD_KOREAN(UniversalDependenciesCorpus):
    def __init__(self, base_path: Union[str, Path] = None, in_memory: bool = True, split_multiwords: bool = True):

        if type(base_path) == str:
            base_path: Path = Path(base_path)

        # this dataset name
        dataset_name = self.__class__.__name__.lower()

        # default dataset folder is the cache root
        if not base_path:
            base_path = Path(flair.cache_root) / "datasets"
        data_folder = base_path / dataset_name

        # download data if necessary
        ud_path = "https://raw.githubusercontent.com/UniversalDependencies/UD_Korean-Kaist/master"
        cached_path(
            f"{ud_path}/ko_kaist-ud-dev.conllu", Path("datasets") / dataset_name
        )
        cached_path(
            f"{ud_path}/ko_kaist-ud-test.conllu", Path("datasets") / dataset_name
        )
        cached_path(
            f"{ud_path}/ko_kaist-ud-train.conllu", Path("datasets") / dataset_name
        )

        super(UD_KOREAN, self).__init__(data_folder, in_memory=in_memory, split_multiwords=split_multiwords)


class UD_BASQUE(UniversalDependenciesCorpus):
    def __init__(self, base_path: Union[str, Path] = None, in_memory: bool = True, split_multiwords: bool = True):

        if type(base_path) == str:
            base_path: Path = Path(base_path)

        # this dataset name
        dataset_name = self.__class__.__name__.lower()

        # default dataset folder is the cache root
        if not base_path:
            base_path = Path(flair.cache_root) / "datasets"
        data_folder = base_path / dataset_name

        # download data if necessary
        ud_path = "https://raw.githubusercontent.com/UniversalDependencies/UD_Basque-BDT/master"
        cached_path(f"{ud_path}/eu_bdt-ud-dev.conllu", Path("datasets") / dataset_name)
        cached_path(f"{ud_path}/eu_bdt-ud-test.conllu", Path("datasets") / dataset_name)
        cached_path(
            f"{ud_path}/eu_bdt-ud-train.conllu", Path("datasets") / dataset_name
        )

        super(UD_BASQUE, self).__init__(data_folder, in_memory=in_memory, split_multiwords=split_multiwords)


class UD_CHINESE_KYOTO(UniversalDependenciesCorpus):
    def __init__(self, base_path: Union[str, Path] = None, in_memory: bool = True, split_multiwords: bool = True):

        if type(base_path) == str:
            base_path: Path = Path(base_path)

        # this dataset name
        dataset_name = self.__class__.__name__.lower()

        # default dataset folder is the cache root
        if not base_path:
            base_path = Path(flair.cache_root) / "datasets"
        data_folder = base_path / dataset_name

        # download data if necessary
        web_path = "https://raw.githubusercontent.com/UniversalDependencies/UD_Classical_Chinese-Kyoto/master"
        cached_path(f"{web_path}/lzh_kyoto-ud-dev.conllu", Path("datasets") / dataset_name)
        cached_path(
            f"{web_path}/lzh_kyoto-ud-test.conllu", Path("datasets") / dataset_name
        )
        cached_path(
            f"{web_path}/lzh_kyoto-ud-train.conllu", Path("datasets") / dataset_name
        )

        super(UD_CHINESE_KYOTO, self).__init__(data_folder, in_memory=in_memory, split_multiwords=split_multiwords)


class UD_GREEK(UniversalDependenciesCorpus):
    def __init__(self, base_path: Union[str, Path] = None, in_memory: bool = True, split_multiwords: bool = True):

        if type(base_path) == str:
            base_path: Path = Path(base_path)

        # this dataset name
        dataset_name = self.__class__.__name__.lower()

        # default dataset folder is the cache root
        if not base_path:
            base_path = Path(flair.cache_root) / "datasets"
        data_folder = base_path / dataset_name

        # download data if necessary
        web_path = "https://raw.githubusercontent.com/UniversalDependencies/UD_Greek-GDT/master"
        cached_path(f"{web_path}/el_gdt-ud-dev.conllu", Path("datasets") / dataset_name)
        cached_path(
            f"{web_path}/el_gdt-ud-test.conllu", Path("datasets") / dataset_name
        )
        cached_path(
            f"{web_path}/el_gdt-ud-train.conllu", Path("datasets") / dataset_name
        )

        super(UD_GREEK, self).__init__(data_folder, in_memory=in_memory, split_multiwords=split_multiwords)


class UD_NAIJA(UniversalDependenciesCorpus):
    def __init__(self, base_path: Union[str, Path] = None, in_memory: bool = True, split_multiwords: bool = True):

        if type(base_path) == str:
            base_path: Path = Path(base_path)

        # this dataset name
        dataset_name = self.__class__.__name__.lower()

        # default dataset folder is the cache root
        if not base_path:
            base_path = Path(flair.cache_root) / "datasets"
        data_folder = base_path / dataset_name

        # download data if necessary
        web_path = "https://raw.githubusercontent.com/UniversalDependencies/UD_Naija-NSC/master"
        cached_path(f"{web_path}//pcm_nsc-ud-dev.conllu", Path("datasets") / dataset_name)
        cached_path(
            f"{web_path}//pcm_nsc-ud-test.conllu", Path("datasets") / dataset_name
        )
        cached_path(
            f"{web_path}//pcm_nsc-ud-train.conllu", Path("datasets") / dataset_name
        )

        super(UD_NAIJA, self).__init__(data_folder, in_memory=in_memory, split_multiwords=split_multiwords)


class UD_LIVVI(UniversalDependenciesCorpus):
    def __init__(self, base_path: Union[str, Path] = None, in_memory: bool = True, split_multiwords: bool = True):

        if type(base_path) == str:
            base_path: Path = Path(base_path)

        # this dataset name
        dataset_name = self.__class__.__name__.lower()

        # default dataset folder is the cache root
        if not base_path:
            base_path = Path(flair.cache_root) / "datasets"
        data_folder = base_path / dataset_name

        # download data if necessary
        web_path = "https://raw.githubusercontent.com/UniversalDependencies/UD_Livvi-KKPP/master"
        cached_path(f"{web_path}/olo_kkpp-ud-test.conllu", Path("datasets") / dataset_name)
        cached_path(f"{web_path}/olo_kkpp-ud-train.conllu", Path("datasets") / dataset_name)

        super(UD_LIVVI, self).__init__(data_folder, in_memory=in_memory, split_multiwords=split_multiwords)


class UD_BURYAT(UniversalDependenciesCorpus):
    def __init__(self, base_path: Union[str, Path] = None, in_memory: bool = True, split_multiwords: bool = True):

        if type(base_path) == str:
            base_path: Path = Path(base_path)

        # this dataset name
        dataset_name = self.__class__.__name__.lower()

        # default dataset folder is the cache root
        if not base_path:
            base_path = Path(flair.cache_root) / "datasets"
        data_folder = base_path / dataset_name

        # download data if necessary
        web_path = "https://raw.githubusercontent.com/UniversalDependencies/UD_Buryat-BDT/master"
        cached_path(
            f"{web_path}/bxr_bdt-ud-test.conllu", Path("datasets") / dataset_name
        )
        cached_path(
            f"{web_path}/bxr_bdt-ud-train.conllu", Path("datasets") / dataset_name
        )

        super(UD_BURYAT, self).__init__(data_folder, in_memory=in_memory, split_multiwords=split_multiwords)


class UD_NORTH_SAMI(UniversalDependenciesCorpus):
    def __init__(self, base_path: Union[str, Path] = None, in_memory: bool = True, split_multiwords: bool = True):

        if type(base_path) == str:
            base_path: Path = Path(base_path)

        # this dataset name
        dataset_name = self.__class__.__name__.lower()

        # default dataset folder is the cache root
        if not base_path:
            base_path = Path(flair.cache_root) / "datasets"
        data_folder = base_path / dataset_name

        # download data if necessary
        web_path = "https://raw.githubusercontent.com/UniversalDependencies/UD_North_Sami-Giella/master"
        cached_path(
            f"{web_path}/sme_giella-ud-test.conllu", Path("datasets") / dataset_name
        )
        cached_path(
            f"{web_path}/sme_giella-ud-train.conllu", Path("datasets") / dataset_name
        )

        super(UD_NORTH_SAMI, self).__init__(data_folder, in_memory=in_memory, split_multiwords=split_multiwords)


class UD_MARATHI(UniversalDependenciesCorpus):
    def __init__(self, base_path: Union[str, Path] = None, in_memory: bool = True, split_multiwords: bool = True):

        if type(base_path) == str:
            base_path: Path = Path(base_path)

        # this dataset name
        dataset_name = self.__class__.__name__.lower()

        # default dataset folder is the cache root
        if not base_path:
            base_path = Path(flair.cache_root) / "datasets"
        data_folder = base_path / dataset_name

        # download data if necessary
        web_path = "https://raw.githubusercontent.com/UniversalDependencies/UD_Marathi-UFAL/master"
        cached_path(f"{web_path}/mr_ufal-ud-dev.conllu", Path("datasets") / dataset_name)
        cached_path(
            f"{web_path}/mr_ufal-ud-test.conllu", Path("datasets") / dataset_name
        )
        cached_path(
            f"{web_path}/mr_ufal-ud-train.conllu", Path("datasets") / dataset_name
        )

        super(UD_MARATHI, self).__init__(data_folder, in_memory=in_memory, split_multiwords=split_multiwords)


class UD_MALTESE(UniversalDependenciesCorpus):
    def __init__(self, base_path: Union[str, Path] = None, in_memory: bool = True, split_multiwords: bool = True):

        if type(base_path) == str:
            base_path: Path = Path(base_path)

        # this dataset name
        dataset_name = self.__class__.__name__.lower()

        # default dataset folder is the cache root
        if not base_path:
            base_path = Path(flair.cache_root) / "datasets"
        data_folder = base_path / dataset_name
        web_path = "https://raw.githubusercontent.com/UniversalDependencies/UD_Maltese-MUDT/master"
        cached_path(
            f"{web_path}/mt_mudt-ud-dev.conllu", Path("datasets") / dataset_name
        )
        cached_path(
            f"{web_path}/mt_mudt-ud-test.conllu", Path("datasets") / dataset_name
        )
        cached_path(
            f"{web_path}/mt_mudt-ud-train.conllu", Path("datasets") / dataset_name
        )

        super(UD_MALTESE, self).__init__(data_folder, in_memory=in_memory, split_multiwords=split_multiwords)


class UD_AFRIKAANS(UniversalDependenciesCorpus):
    def __init__(self, base_path: Union[str, Path] = None, in_memory: bool = True, split_multiwords: bool = True):

        if type(base_path) == str:
            base_path: Path = Path(base_path)

        # this dataset name
        dataset_name = self.__class__.__name__.lower()

        # default dataset folder is the cache root
        if not base_path:
            base_path = Path(flair.cache_root) / "datasets"
        data_folder = base_path / dataset_name
        web_path = "https://raw.githubusercontent.com/UniversalDependencies/UD_Afrikaans-AfriBooms/master"
        cached_path(
            f"{web_path}/af_afribooms-ud-dev.conllu", Path("datasets") / dataset_name
        )
        cached_path(
            f"{web_path}/af_afribooms-ud-test.conllu", Path("datasets") / dataset_name
        )
        cached_path(
            f"{web_path}/af_afribooms-ud-train.conllu", Path("datasets") / dataset_name
        )

        super(UD_AFRIKAANS, self).__init__(data_folder, in_memory=in_memory, split_multiwords=split_multiwords)


class UD_GOTHIC(UniversalDependenciesCorpus):
    def __init__(self, base_path: Union[str, Path] = None, in_memory: bool = True, split_multiwords: bool = True):

        if type(base_path) == str:
            base_path: Path = Path(base_path)

        # this dataset name
        dataset_name = self.__class__.__name__.lower()

        # default dataset folder is the cache root
        if not base_path:
            base_path = Path(flair.cache_root) / "datasets"
        data_folder = base_path / dataset_name

        # download data if necessary
        web_path = "https://raw.githubusercontent.com/UniversalDependencies/UD_Gothic-PROIEL/master"
        cached_path(f"{web_path}/got_proiel-ud-dev.conllu", Path("datasets") / dataset_name)
        cached_path(
            f"{web_path}/got_proiel-ud-test.conllu", Path("datasets") / dataset_name
        )
        cached_path(
            f"{web_path}/got_proiel-ud-train.conllu", Path("datasets") / dataset_name
        )

        super(UD_GOTHIC, self).__init__(data_folder, in_memory=in_memory, split_multiwords=split_multiwords)


class UD_OLD_FRENCH(UniversalDependenciesCorpus):
    def __init__(self, base_path: Union[str, Path] = None, in_memory: bool = True, split_multiwords: bool = True):

        if type(base_path) == str:
            base_path: Path = Path(base_path)

        # this dataset name
        dataset_name = self.__class__.__name__.lower()

        # default dataset folder is the cache root
        if not base_path:
            base_path = Path(flair.cache_root) / "datasets"
        data_folder = base_path / dataset_name

        # download data if necessary
        web_path = "https://raw.githubusercontent.com/UniversalDependencies/UD_Old_French-SRCMF/master"
        cached_path(f"{web_path}/fro_srcmf-ud-dev.conllu", Path("datasets") / dataset_name)
        cached_path(
            f"{web_path}/fro_srcmf-ud-test.conllu", Path("datasets") / dataset_name
        )
        cached_path(
            f"{web_path}/fro_srcmf-ud-train.conllu", Path("datasets") / dataset_name
        )

        super(UD_OLD_FRENCH, self).__init__(data_folder, in_memory=in_memory, split_multiwords=split_multiwords)


class UD_WOLOF(UniversalDependenciesCorpus):
    def __init__(self, base_path: Union[str, Path] = None, in_memory: bool = True, split_multiwords: bool = True):

        if type(base_path) == str:
            base_path: Path = Path(base_path)

        # this dataset name
        dataset_name = self.__class__.__name__.lower()

        # default dataset folder is the cache root
        if not base_path:
            base_path = Path(flair.cache_root) / "datasets"
        data_folder = base_path / dataset_name
        web_path = "https://raw.githubusercontent.com/UniversalDependencies/UD_Wolof-WTB/master"
        cached_path(
            f"{web_path}/wo_wtb-ud-dev.conllu", Path("datasets") / dataset_name
        )
        cached_path(
            f"{web_path}/wo_wtb-ud-test.conllu", Path("datasets") / dataset_name
        )
        cached_path(
            f"{web_path}/wo_wtb-ud-train.conllu", Path("datasets") / dataset_name
        )

        super(UD_WOLOF, self).__init__(data_folder, in_memory=in_memory, split_multiwords=split_multiwords)


class UD_BELARUSIAN(UniversalDependenciesCorpus):
      def __init__(self, base_path: Union[str, Path] = None, in_memory: bool = True, split_multiwords: bool = True):

        if type(base_path) == str:
            base_path: Path = Path(base_path)

        # this dataset name
        dataset_name = self.__class__.__name__.lower()

        # default dataset folder is the cache root
        if not base_path:
            base_path = Path(flair.cache_root) / "datasets"
        data_folder = base_path / dataset_name

        # download data if necessary
        web_path = "https://raw.githubusercontent.com/UniversalDependencies/UD_Belarusian-HSE/master"
        cached_path(f"{web_path}/be_hse-ud-dev.conllu", Path("datasets") / dataset_name)
        cached_path(
            f"{web_path}/be_hse-ud-test.conllu", Path("datasets") / dataset_name
        )
        cached_path(
            f"{web_path}/be_hse-ud-train.conllu", Path("datasets") / dataset_name
        )

        super(UD_BELARUSIAN, self).__init__(data_folder, in_memory=in_memory, split_multiwords=split_multiwords)

        
class UD_COPTIC(UniversalDependenciesCorpus):
    def __init__(self, base_path: Union[str, Path] = None, in_memory: bool = True, split_multiwords: bool = True):

        if type(base_path) == str:
            base_path: Path = Path(base_path)

        # this dataset name
        dataset_name = self.__class__.__name__.lower()

        # default dataset folder is the cache root
        if not base_path:
            base_path = Path(flair.cache_root) / "datasets"
        data_folder = base_path / dataset_name

        # download data if necessary
        web_path = "https://raw.githubusercontent.com/UniversalDependencies/UD_Coptic-Scriptorium/master"
        cached_path(f"{web_path}/cop_scriptorium-ud-dev.conllu", Path("datasets") / dataset_name)
        cached_path(
            f"{web_path}/cop_scriptorium-ud-test.conllu", Path("datasets") / dataset_name
        )
        cached_path(
            f"{web_path}/cop_scriptorium-ud-train.conllu", Path("datasets") / dataset_name
        )

        super(UD_COPTIC, self).__init__(data_folder, in_memory=in_memory, split_multiwords=split_multiwords)

class UD_IRISH(UniversalDependenciesCorpus):
    def __init__(self, base_path: Union[str, Path] = None, in_memory: bool = True, split_multiwords: bool = True):

        if type(base_path) == str:
            base_path: Path = Path(base_path)

        # this dataset name
        dataset_name = self.__class__.__name__.lower()

        # default dataset folder is the cache root
        if not base_path:
            base_path = Path(flair.cache_root) / "datasets"
        data_folder = base_path / dataset_name

        # download data if necessary
        web_path = "https://raw.githubusercontent.com/UniversalDependencies/UD_Irish-IDT/master"
        cached_path(f"{web_path}/ga_idt-ud-dev.conllu", Path("datasets") / dataset_name)
        cached_path(
            f"{web_path}/ga_idt-ud-test.conllu", Path("datasets") / dataset_name
        )
        cached_path(
            f"{web_path}/ga_idt-ud-train.conllu", Path("datasets") / dataset_name
        )

        super(UD_IRISH, self).__init__(data_folder, in_memory=in_memory, split_multiwords=split_multiwords)<|MERGE_RESOLUTION|>--- conflicted
+++ resolved
@@ -251,27 +251,22 @@
 
         super(UD_ENGLISH, self).__init__(data_folder, in_memory=in_memory, split_multiwords=split_multiwords)
 
-<<<<<<< HEAD
+        
 class UD_ANCIENT_GREEK(UniversalDependenciesCorpus):
-=======
-
-class UD_KAZAKH(UniversalDependenciesCorpus):
->>>>>>> 14172c11
-    def __init__(self, base_path: Union[str, Path] = None, in_memory: bool = True, split_multiwords: bool = True):
-
-        if type(base_path) == str:
-            base_path: Path = Path(base_path)
-
-        # this dataset name
-        dataset_name = self.__class__.__name__.lower()
-
-        # default dataset folder is the cache root
-        if not base_path:
-            base_path = Path(flair.cache_root) / "datasets"
-        data_folder = base_path / dataset_name
-
-        # download data if necessary
-<<<<<<< HEAD
+    def __init__(self, base_path: Union[str, Path] = None, in_memory: bool = True, split_multiwords: bool = True):
+
+        if type(base_path) == str:
+            base_path: Path = Path(base_path)
+
+        # this dataset name
+        dataset_name = self.__class__.__name__.lower()
+
+        # default dataset folder is the cache root
+        if not base_path:
+            base_path = Path(flair.cache_root) / "datasets"
+        data_folder = base_path / dataset_name
+
+        # download data if necessary
         web_path = "https://raw.githubusercontent.com/UniversalDependencies/UD_Ancient_Greek-PROIEL/master"
         cached_path(f"{web_path}/grc_proiel-ud-dev.conllu", Path("datasets") / dataset_name)
         cached_path(
@@ -282,7 +277,23 @@
         )
 
         super(UD_ANCIENT_GREEK, self).__init__(data_folder, in_memory=in_memory, split_multiwords=split_multiwords)
-=======
+
+
+class UD_KAZAKH(UniversalDependenciesCorpus):
+    def __init__(self, base_path: Union[str, Path] = None, in_memory: bool = True, split_multiwords: bool = True):
+
+        if type(base_path) == str:
+            base_path: Path = Path(base_path)
+
+        # this dataset name
+        dataset_name = self.__class__.__name__.lower()
+
+        # default dataset folder is the cache root
+        if not base_path:
+            base_path = Path(flair.cache_root) / "datasets"
+        data_folder = base_path / dataset_name
+
+        # download data if necessary
         web_path = "https://raw.githubusercontent.com/UniversalDependencies/UD_Kazakh-KTB/master"
         cached_path(
             f"{web_path}/kk_ktb-ud-test.conllu", Path("datasets") / dataset_name
@@ -293,8 +304,7 @@
 
         super(UD_KAZAKH, self).__init__(data_folder, in_memory=in_memory, split_multiwords=split_multiwords)
 
->>>>>>> 14172c11
-
+        
 class UD_OLD_CHURCH_SLAVONIC(UniversalDependenciesCorpus):
     def __init__(self, base_path: Union[str, Path] = None, in_memory: bool = True, split_multiwords: bool = True):
 
