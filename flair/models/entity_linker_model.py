--- conflicted
+++ resolved
@@ -1,13 +1,9 @@
 import logging
-<<<<<<< HEAD
-from typing import Callable, Dict, List, Optional
-=======
 import re
 from functools import lru_cache
 from pathlib import Path
 from typing import Any, Callable, Dict, List, Optional, Set, Union
 from unicodedata import category
->>>>>>> 943cab86
 
 import torch
 
@@ -90,23 +86,14 @@
     """
 
     def __init__(
-<<<<<<< HEAD
             self,
             embeddings: flair.embeddings.TokenEmbeddings,
             label_dictionary: Dictionary,
             span_embeddings: Optional[flair.embeddings.Embeddings[Span]] = None,
             pooling_operation: str = "first_last",
             label_type: str = "nel",
+            candidates: Optional[CandidateGenerator] = None,
             **classifierargs,
-=======
-        self,
-        embeddings: flair.embeddings.TokenEmbeddings,
-        label_dictionary: Dictionary,
-        pooling_operation: str = "first_last",
-        label_type: str = "nel",
-        candidates: Optional[CandidateGenerator] = None,
-        **classifierargs,
->>>>>>> 943cab86
     ):
         """
         Initializes an EntityLinker
@@ -128,7 +115,9 @@
         super(EntityLinker, self).__init__(
             embeddings=embeddings,
             label_dictionary=label_dictionary,
-            final_embedding_size=final_embedding_size,
+            final_embedding_size=embeddings.embedding_length * 2
+            if pooling_operation == "first_last"
+            else embeddings.embedding_length,
             **classifierargs,
         )
 
@@ -147,11 +136,9 @@
 
         self.aggregated_embedding = cases[pooling_operation]
 
-<<<<<<< HEAD
+        self.candidates = candidates
+
         self.span_embeddings = span_embeddings
-=======
-        self.candidates = candidates
->>>>>>> 943cab86
 
         self.to(flair.device)
 
@@ -193,12 +180,8 @@
     def _get_state_dict(self):
         model_state = {
             **super()._get_state_dict(),
-<<<<<<< HEAD
-            "word_embeddings": self.embeddings,
+            "word_embeddings": self.embeddings.save_embeddings(use_state_dict=False),
             "span_embeddings": self.span_embeddings,
-=======
-            "word_embeddings": self.embeddings.save_embeddings(use_state_dict=False),
->>>>>>> 943cab86
             "label_type": self.label_type,
             "label_dictionary": self.label_dictionary,
             "pooling_operation": self.pooling_operation,
@@ -210,6 +193,7 @@
     def _print_predictions(self, batch, gold_label_type):
         lines = []
         for datapoint in batch:
+
             eval_line = f"\n{datapoint.to_original_text()}\n"
 
             for span in datapoint.get_spans(gold_label_type):
@@ -217,15 +201,6 @@
                 if self.span_embeddings:
                     self.span_embeddings.embed(span)
                     embedding = span.get_embedding().tolist()
-                    #print(span, embedding)
-                    # span_string = f'(' \
-                    #               f'MISC: {round(embedding[0], 2)}, ' \
-                    #               f'ORG: {round(embedding[1], 2)}, ' \
-                    #               f'PER: {round(embedding[2], 2)}, ' \
-                    #               f'LOC: {round(embedding[3], 2)}, ' \
-                    #               f'total: {round(embedding[4], 2)}' \
-                    #               f')'
-
                     span_string = f'('
                     for i in range(len(embedding)):
                         span_string+=f'{round(embedding[i], 2)}, '
@@ -242,6 +217,7 @@
 
     @classmethod
     def _init_model_with_state_dict(cls, state, **kwargs):
+
         # remap state dict for models serialized with Flair <= 0.11.3
         import re
 
