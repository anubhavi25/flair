--- conflicted
+++ resolved
@@ -678,13 +678,8 @@
                 if not batch:
                     continue
 
-<<<<<<< HEAD
                 logits, gold_labels, data_points, label_candidates = self.forward_pass(
                     batch, return_label_candidates=True  # type: ignore
-=======
-                scores, gold_labels, data_points, label_candidates = self.forward_pass(  # type: ignore
-                    batch, return_label_candidates=True
->>>>>>> 03188b1c
                 )
                 scores = self.decoder(logits)
 
