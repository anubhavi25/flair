--- conflicted
+++ resolved
@@ -285,10 +285,6 @@
             true_values_span_aligned = []
             predicted_values_span_aligned = []
             for span in all_spans:
-<<<<<<< HEAD
-                true_value = all_true_values[span] if span in all_true_values else ["O"]
-                true_values_span_aligned.append(true_value)
-=======
                 list_of_gold_values_for_span = all_true_values[span] if span in all_true_values else ["O"]
                 # delete exluded labels if exclude_labels is given
                 for excluded_label in exclude_labels:
@@ -298,7 +294,6 @@
                 if not list_of_gold_values_for_span:
                     continue
                 true_values_span_aligned.append(list_of_gold_values_for_span)
->>>>>>> fed9259e
                 predicted_values_span_aligned.append(
                     all_predicted_values[span] if span in all_predicted_values else ["O"]
                 )
